--- conflicted
+++ resolved
@@ -1,16 +1,12 @@
 [tox]
-<<<<<<< HEAD
-envlist=py37,py38,py39,py310,py311,py312
-=======
 requires =
     tox<4
     tox-pyenv
     tox-wheel
-envlist = py37,py38,py39,py310,py311
+envlist = py37,py38,py39,py310,py311,py312
 # tox-wheel alias for `wheel_pep517 = true`
 isolated_build = True
 distshare = ./dist
->>>>>>> 276a919a
 
 [testenv]
 wheel = True
