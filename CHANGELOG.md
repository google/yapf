--- conflicted
+++ resolved
@@ -2,17 +2,13 @@
 # All notable changes to this project will be documented in this file.
 # This project adheres to [Semantic Versioning](http://semver.org/).
 
-<<<<<<< HEAD
-## '[0.41.0] 'UNRELEASED
-### Fixed
-- Fix SPLIT_ARGUMENTS_WHEN_COMMA_TERMINATED for one-item named argument lists by taking precedence over SPLIT_BEFORE_NAMED_ASSIGNS.
-=======
 ## (0.40.3) UNRELEASED
 ### Changes
 - Remove dependency on importlib-metadata
 - Remove dependency on tomli when using >= py311
-
->>>>>>> ed6f56b2
+### Fixed
+- Fix SPLIT_ARGUMENTS_WHEN_COMMA_TERMINATED for one-item named argument lists
+  by taking precedence over SPLIT_BEFORE_NAMED_ASSIGNS.
 
 ## [0.40.2] 2023-09-22
 ### Changes
