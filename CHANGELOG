# Change Log
# All notable changes to this project will be documented in this file.
# This project adheres to [Semantic Versioning](http://semver.org/).

## [0.31.0] UNRELEASED
### Added
- Renamed 'master' brannch to 'main'.
- Add 'BLANK_LINES_BETWEEN_TOP_LEVEL_IMPORTS_AND_VARIABLES' to support setting
  a custom number of blank lines between top-level imports and variable
  definitions.
- Ignore end of line `# copybara:` directives when checking line length.
<<<<<<< HEAD
- Look at the 'pyproject.toml' file to see if it contains style information for
  YAPF.
=======
### Changed
- Do not scan exlcuded directories. Prior versions would scan an exluded
  folder then exclude its contents on a file by file basis. Preventing the
  folder being scanned is faster.
>>>>>>> a53e340c
### Fixed
- Exclude directories on Windows.

## [0.30.0] 2020-04-23
### Added
- Added `SPACES_AROUND_LIST_DELIMITERS`, `SPACES_AROUND_DICT_DELIMITERS`,
  and `SPACES_AROUND_TUPLE_DELIMITERS` to add spaces after the opening-
  and before the closing-delimiters for lists, dicts, and tuples.
- Adds `FORCE_MULTILINE_DICT` knob to ensure dictionaries always split,
  even when shorter than the max line length.
- New knob `SPACE_INSIDE_BRACKETS` to add spaces inside brackets, braces, and
  parentheses.
- New knob `SPACES_AROUND_SUBSCRIPT_COLON` to add spaces around the subscript /
  slice operator.
### Changed
- Renamed "chromium" style to "yapf". Chromium will now use PEP-8 directly.
- `CONTINUATION_ALIGN_STYLE` with `FIXED` or `VALIGN-RIGHT` now works with
  space indentation.
### Fixed
- Honor a disable directive at the end of a multiline comment.
- Don't require splitting before comments in a list when
  `SPLIT_ALL_TOP_LEVEL_COMMA_SEPARATED_VALUES` is set. The knob is meant for
  values, not comments, which may be associated with the current line.
- Don't over-indent a parameter list when not needed. But make sure it is
  properly indented so that it doesn't collide with the lines afterwards.
- Don't split between two-word comparison operators: "is not", "not in", etc.

## [0.29.0] 2019-11-28
### Added
- Add the `--quiet` flag to suppress output. The return code is 1 if there are
  changes, similarly to the `--diff` flag.
- Add the `indent_closing_brackets` option. This is the same as the
  `dedent_closing_brackets` option except the brackets are indented the same
  as the previous line.
### Changed
- Collect a parameter list into a single object. This allows us to track how a
  parameter list is formatted, keeping state along the way. This helps when
  supporting Python 3 type annotations.
- Catch and report `UnicodeDecodeError` exceptions.
- Improved description of .yapfignore syntax.
### Fixed
- Format subscript lists so that splits are essentially free after a comma.
- Don't add a space between a string and its subscript.
- Extend discovery of '.style.yapf' & 'setup.cfg' files to search the root
  directory as well.
- Make sure we have parameters before we start calculating penalties for
  splitting them.
- Indicate if a class/function is nested to ensure blank lines when needed.
- Fix extra indentation in async-for else statement.
- A parameter list with no elements shouldn't count as exceeding the column
  limit.
- When splitting all comma separated values, don't treat the ending bracket as
  special.
- The "no blank lines between nested classes or functions" knob should only
  apply to the first nested class or function, not all of them.

## [0.28.0] 2019-07-11
### Added
- New knob `SPLIT_ALL_TOP_LEVEL_COMMA_SEPARATED_VALUES` is a variation on
  `SPLIT_ALL_COMMA_SEPARATED_VALUES` in which, if a subexpression with a comma
  fits in its starting line, then the subexpression is not split (thus avoiding
  unnecessary splits).
### Changed
- Set `INDENT_DICTIONARY_VALUE` for Google style.
- Set `JOIN_MULTIPLE_LINES = False` for Google style.
### Fixed
- `BLANK_LINE_BEFORE_NESTED_CLASS_OR_DEF=False` wasn't honored because the
  number of newlines was erroneously calculated beforehand.
- Lambda expressions shouldn't have an increased split penalty applied to the
  'lambda' keyword. This prevents them from being properly formatted when they're
  arguments to functions.
- A comment with continuation markers (??) shouldn't mess with the lineno count.
- Only emit unformatted if the "disable long line" is at the end of the line.
  Otherwise we could mess up formatting for containers which have them
  interspersed with code.
- Fix a potential race condition by using the correct style for opening a file
  which may not exist.

## [0.27.0] 2019-04-07
### Added
- `SPLIT_BEFORE_ARITHMETIC_OPERATOR` splits before an arithmetic operator when
  set. `SPLIT_PENALTY_ARITHMETIC_OPERATOR` allows you to set the split penalty
  around arithmetic operators.
### Changed
- Catch lib2to3's "TokenError" exception and output a nicer message.
### Fixed
- Parse integer lists correctly, removing quotes if the list is within a
  string.
- Adjust the penalties of bitwise operands for '&' and '^', similar to '|'.
- Avoid splitting after opening parens if SPLIT_BEFORE_FIRST_ARGUMENT is set
  to False.
- Adjust default SPLIT_PENALTY_AFTER_OPENING_BRACKET.
- Re-enable removal of extra lines on the boundaries of formatted regions.
- Adjust list splitting to avoid splitting before a dictionary element, because
  those are likely to be split anyway. If we do split, it leads to horrible
  looking code.
- Dictionary arguments were broken in a recent version. It resulted in
  unreadable formatting, where the remaining arguments were indented far more
  than the dictionary. Fixed so that if the dictionary is the first argument in
  a function call and doesn't fit on a single line, then it forces a split.
- Improve the connectiveness between items in a list. This prevents random
  splitting when it's not 100% necessary.
- Don't remove a comment attached to a previous object just because it's part
  of the "prefix" of a function/class node.

## [0.26.0] 2019-02-08
### Added
- `ALLOW_SPLIT_BEFORE_DEFAULT_OR_NAMED_ASSIGNS` allows us to split before
  default / named assignments.
- `ARITHMETIC_PRECEDENCE_INDICATION` removes spacing around binary operators
  if they have higher precedence than other operators in the same expression.
### Changed
- `SPACES_BEFORE_COMMENT` can now be assigned to a specific value (standard
  behavior) or a list of column values. When assigned to a list, trailing
  comments will be horizontally aligned to the first column value within
  the list that is greater than the maximum line length in the block.
- Don't modify the vertical spacing of a line that has a comment "pylint:
  disable=line-too-long". The line is expected to be too long.
- improved `CONTINUATION_ALIGN_STYLE` to accept quoted or underline-separated
  option value for passing option with command line arguments.
### Fixed
- When retrieving the opening bracket make sure that it's actually an opening
  bracket.
- Don't completely deny a lambda formatting if it goes over the column limit.
  Split only if absolutely necessary.
- Bump up penalty for splitting before a dot ('.').
- Ignore pseudo tokens when calculating split penalties.
- Increase the penalty for splitting before the first bit of a subscript.
- Improve splitting before dictionary values. Look more closely to see if the
  dictionary entry is a container. If so, then it's probably split over
  multiple lines with the opening bracket on the same line as the key.
  Therefore, we shouldn't enforce a split because of that.
- Increase split penalty around exponent operator.
- Correct spacing when using binary operators on strings with the
  `NO_SPACES_AROUND_SELECTED_BINARY_OPERATORS` option enabled.

## [0.25.0] 2018-11-25
### Added
- Added `INDENT_BLANK_LINES` knob to select whether the blank lines are empty
  or indented consistently with the current block.
- Support additional file exclude patterns in .yapfignore file.
### Fixed
- Correctly determine if a scope is the last in line. It avoids a wrong
  computation of the line end when determining if it must split after the
  opening bracket with `DEDENT_CLOSING_BRACKETS` enabled.

## [0.24.0] 2018-09-07
### Added
- Added 'SPLIT_BEFORE_DOT' knob to support "builder style" calls. The "builder
  style" option didn't work as advertised. Lines would split after the dots,
  not before them regardless of the penalties.
### Changed
- Support Python 3.7 in the tests. The old "comp_for" and "comp_if" nodes are
  now "old_comp_for" and "old_comp_if" in lib2to3.
### Fixed
- Don't count inner function calls when marking arguments as named assignments.
- Make sure that tuples and the like are formatted nicely if they all can't fit
  on a single line. This is similar to how we format function calls within an
  argument list.
- Allow splitting in a subscript if it goes over the line limit.
- Increase the split penalty for an if-expression.
- Increase penalty for splitting in a subscript so that it's more likely to
  split in a function call or other data literal.
- Cloning a pytree node doesn't transfer its a annotations. Make sure we do
  that so that we don't lose information.
- Revert change that broke the "no_spaces_around_binary_operators" option.
- The "--style-help" option would output string lists and sets in Python types.
  If the output was used as a style, then it wouldn't parse those values
  correctly.

## [0.23.0] 2018-08-27
### Added
- `DISABLE_ENDING_COMMA_HEURISTIC` is a new knob to disable the heuristic which
  splits a list onto separate lines if the list is comma-terminated.
### Fixed
- There's no need to increase N_TOKENS. In fact, it causes other things which
  use lib2to3 to fail if called from YAPF.
- Change the exception message instead of creating a new one that's just a
  clone.
- Make sure not to reformat when a line is disabled even if the --lines option
  is specified.
- The "no spaces around operators" flag wasn't correctly converting strings to
  sets. Changed the regexp to handle it better.

## [0.22.0] 2018-05-15
### Added
- The `BLANK_LINE_BEFORE_MODULE_DOCSTRING` knob adds a blank line before a
  module's docstring.
- The `SPLIT_ALL_COMMA_SEPARATED_VALUES` knob causes all lists, tuples, dicts
  function defs, etc... to split on all values, instead of maximizing the
  number of elements on each line, when not able to fit on a single line.
### Changed
- Improve the heuristic we use to determine when to split at the start of a
  function call. First check whether or not all elements can fit in the space
  without wrapping. If not, then we split.
- Check all of the elements of a tuple. Similarly to how arguments are
  analyzed. This allows tuples to be split more rationally.
- Adjust splitting penalties around arithmetic operators so that the code can
  flow more freely. The code must flow!
- Try to meld an argument list's closing parenthesis to the last argument.
### Fixed
- Attempt to determine if long lambdas are allowed. This can be done on a
  case-by-case basis with a "pylint" disable comment.
- A comment before a decorator isn't part of the decorator's line.
- Only force a new wrapped line after a comment in a decorator when it's the
  first token in the decorator.

## [0.21.0] 2018-03-18
### Added
- Introduce a new option of formatting multiline literals. Add
  `SPLIT_BEFORE_CLOSING_BRACKET` knob to control whether closing bracket should
  get their own line.
- Added `CONTINUATION_ALIGN_STYLE` knob to choose continuation alignment style
  when `USE_TABS` is enabled.
- Add 'BLANK_LINES_AROUND_TOP_LEVEL_DEFINITION' knob to control the number
  of blank lines between top-level function and class definitions.
### Fixed
- Don't split ellipses.

## [0.20.2] 2018-02-12
### Changed
- Improve the speed at which files are excluded by ignoring them earlier.
- Allow dictionaries to stay on a single line if they only have one entry
### Fixed
- Use tabs when constructing a continuation line when `USE_TABS` is enabled.
- A dictionary entry may not end in a colon, but may be an "unpacking"
  operation: `**foo`. Take that into accound and don't split after the
  unpacking operator.

## [0.20.1] 2018-01-13
### Fixed
- Don't treat 'None' as a keyword if calling a function on it, like '__ne__()'.
- use_tabs=True always uses a single tab per indentation level; spaces are
  used for aligning vertically after that.
- Relax the split of a paren at the end of an if statement. With
  `dedent_closing_brackets` option requires that it be able to split there.

## [0.20.0] 2017-11-14
### Added
- Improve splitting of comprehensions and generators. Add
  `SPLIT_PENALTY_COMPREHENSION` knob to control preference for keeping
  comprehensions on a single line and `SPLIT_COMPLEX_COMPREHENSION` to enable
  splitting each clause of complex comprehensions onto its own line.
### Changed
- Take into account a named function argument when determining if we should
  split before the first argument in a function call.
- Split before the first argument in a function call if the arguments contain a
  dictionary that doesn't fit on a single line.
- Improve splitting of elements in a tuple. We want to split if there's a
  function call in the tuple that doesn't fit on the line.
### Fixed
- Enforce spaces between ellipses and keywords.
- When calculating the split penalty for a "trailer", process the child nodes
  afterwards because their penalties may change. For example if a list
  comprehension is an argument.
- Don't enforce a split before a comment after the opening of a container if it
  doesn't it on the current line. We try hard not to move such comments around.
- Use a TextIOWrapper when reading from stdin in Python3. This is necessary for
  some encodings, like cp936, used on Windows.
- Remove the penalty for a split before the first argument in a function call
  where the only argument is a generator expression.

## [0.19.0] 2017-10-14
### Added
- Added `SPLIT_BEFORE_EXPRESSION_AFTER_OPENING_PAREN` that enforces a split
  after the opening paren of an expression that's surrounded by parens.
### Changed
- Split before the ending bracket of a comma-terminated tuple / argument list
  if it's not a single element tuple / arg list.
### Fixed
- Prefer to split after a comma in an argument list rather than in the middle
  of an argument.
- A non-multiline string may have newlines if it contains continuation markers
  itself. Don't add a newline after the string when retaining the vertical
  space.
- Take into account the "async" keyword when determining if we must split
  before the first argument.
- Increase affinity for "atom" arguments in function calls. This helps prevent
  lists from being separated when they don't need to be.
- Don't place a dictionary argument on its own line if it's the last argument
  in the function call where that function is part of a builder-style call.
- Append the "var arg" type to a star in a star_expr.

## [0.18.0] 2017-09-18
### Added
- Option `ALLOW_SPLIT_BEFORE_DICT_VALUE` allows a split before a value. If
  False, then it won't be split even if it goes over the column limit.
### Changed
- Use spaces around the '=' in a typed name argument to align with 3.6 syntax.
### Fixed
- Allow semicolons if the line is disabled.
- Fix issue where subsequent comments at decreasing levels of indentation
  were improperly aligned and/or caused output with invalid syntax.
- Fix issue where specifying a line range removed a needed line before a
  comment.
- Fix spacing between unary operators if one is 'not'.
- Indent the dictionary value correctly if there's a multi-line key.
- Don't remove needed spacing before a comment in a dict when in "chromium"
  style.
- Increase indent for continuation line with same indent as next logical line
  with 'async with' statement.

## [0.17.0] 2017-08-20
### Added
- Option `NO_SPACES_AROUND_SELECTED_BINARY_OPERATORS` prevents adding spaces
  around selected binary operators, in accordance with the current style guide.
### Changed
- Adjust blank lines on formatting boundaries when using the `--lines` option.
- Return 1 if a diff changed the code. This is in line with how GNU diff acts.
- Add `-vv` flag to print out file names as they are processed
### Fixed
- Corrected how `DEDENT_CLOSING_BRACKETS` and `COALESCE_BRACKETS` interacted.
- Fix return value to return a boolean.
- Correct vim plugin not to clobber edited code if yapf returns an error.
- Ensured comma-terminated tuples with multiple elements are split onto separate lines.

## [0.16.3] 2017-07-13
### Changed
- Add filename information to a ParseError exception.
### Fixed
- A token that ends in a continuation marker may have more than one newline in
  it, thus changing its "lineno" value. This can happen if multiple
  continuation markers are used with no intervening tokens. Adjust the line
  number to account for the lines covered by those markers.
- Make sure to split after a comment even for "pseudo" parentheses.

## [0.16.2] 2017-05-19
### Fixed
- Treat expansion operators ('*', '**') in a similar way to function calls to
  avoid splitting directly after the opening parenthesis.
- Increase the penalty for splitting after the start of a tuple.
- Increase penalty for excess characters.
- Check that we have enough children before trying to access them all.
- Remove trailing whitespaces from comments.
- Split before a function call in a list if the full list isn't able to fit on
  a single line.
- Trying not to split around the '=' of a named assign.
- Changed split before the first argument behavior to ignore compound
  statements like if and while, but not function declarations.
- Changed coalesce brackets not to line split before closing bracket.

## [0.16.1] 2017-03-22
### Changed
- Improved performance of cloning the format decision state object. This
  improved the time in one *large* case from 273.485s to 234.652s.
- Relax the requirement that a named argument needs to be on one line. Going
  over the column limit is more of an issue to pylint than putting named args
  on multiple lines.
- Don't make splitting penalty decisions based on the original formatting. This
  can and does lead to non-stable formatting, where yapf will reformat the same
  code in different ways.
### Fixed
- Ensure splitting of arguments if there's a named assign present.
- Prefer to coalesce opening brackets if it's not at the beginning of a
  function call.
- Prefer not to squish all of the elements in a function call over to the
  right-hand side. Split the arguments instead.
- We need to split a dictionary value if the first element is a comment anyway,
  so don't force the split here. It's forced elsewhere.
- Ensure tabs are used for continued indentation when USE_TABS is True.

## [0.16.0] 2017-02-05
### Added
- The `EACH_DICT_ENTRY_ON_SEPARATE_LINE` knob indicates that each dictionary
  entry should be in separate lines if the full dictionary isn't able to fit on
  a single line.
- The `SPLIT_BEFORE_DICT_SET_GENERATOR` knob splits before the `for` part of a
  dictionary/set generator.
- The `BLANK_LINE_BEFORE_CLASS_DOCSTRING` knob adds a blank line before a
  class's docstring.
- The `ALLOW_MULTILINE_DICTIONARY_KEYS` knob allows dictionary keys to span
  more than one line.
### Fixed
- Split before all entries in a dict/set or list maker when comma-terminated,
  even if there's only one entry.
- Will now try to set O_BINARY mode on stdout under Windows and Python 2.
- Avoid unneeded newline transformation when writing formatted code to
  output on (affects only Python 2)

## [0.15.2] 2017-01-29
### Fixed
- Don't perform a global split when a named assign is part of a function call
  which itself is an argument to a function call. I.e., don't cause 'a' to
  split here:

      func(a, b, c, d(x, y, z=42))
- Allow splitting inside a subscript if it's a logical or bitwise operating.
  This should keep the subscript mostly contiguous otherwise.

## [0.15.1] 2017-01-21
### Fixed
- Don't insert a space between a type hint and the '=' sign.
- The '@' operator can be used in Python 3 for matrix multiplication. Give the
  '@' in the decorator a DECORATOR subtype to distinguish it.
- Encourage the formatter to split at the beginning of an argument list instead
  of in the middle. Especially if the middle is an empty parameter list. This
  adjusts the affinity of binary and comparison operators. In particular, the
  "not in" and other such operators don't want to have a split after it (or
  before it) if at all possible.

## [0.15.0] 2017-01-12
### Added
- Keep type annotations intact as much as possible. Don't try to split the over
  multiple lines.
### Fixed
- When determining if each element in a dictionary can fit on a single line, we
  are skipping dictionary entries. However, we need to ignore comments in our
  calculations and implicitly concatenated strings, which are already placed on
  separate lines.
- Allow text before a "pylint" comment.
- Also allow text before a "yapf: (disable|enable)" comment.

## [0.14.0] 2016-11-21
### Added
- formatting can be run in parallel using the "-p" / "--parallel" flags.
### Fixed
- "not in" and "is not" should be subtyped as binary operators.
- A non-Node dictionary value may have a comment before it. In those cases, we
  want to avoid encompassing only the comment in pseudo parens. So we include
  the actual value as well.
- Adjust calculation so that pseudo-parentheses don't count towards the total
  line length.
- Don't count a dictionary entry as not fitting on a single line in a
  dictionary.
- Don't count pseudo-parentheses in the length of the line.

## [0.13.2] 2016-10-22
### Fixed
- REGRESSION: A comment may have a prefix with newlines in it. When calculating
  the prefix indent, we cannot take the newlines into account. Otherwise, the
  comment will be misplaced causing the code to fail.

## [0.13.1] 2016-10-17
### Fixed
- Correct emitting a diff that was accidentally removed.

## [0.13.0] 2016-10-16
### Added
- Added support to retain the original line endings of the source code.

### Fixed
- Functions or classes with comments before them were reformatting the comments
  even if the code was supposed to be ignored by the formatter. We now don't
  adjust the whitespace before a function's comment if the comment is a
  "disabled" line. We also don't count "# yapf: {disable|enable}" as a disabled
  line, which seems logical.
- It's not really more readable to split before a dictionary value if it's part
  of a dictionary comprehension.
- Enforce two blank lines after a function or class definition, even before a
  comment. (But not between a decorator and a comment.) This is related to PEP8
  error E305.
- Remove O(n^2) algorithm from the line disabling logic.

## [0.12.2] 2016-10-09
### Fixed
- If `style.SetGlobalStyle(<create pre-defined style>)` was called and then
  `yapf_api.FormatCode` was called, the style set by the first call would be
  lost, because it would return the style created by `DEFAULT_STYLE_FACTORY`,
  which is set to PEP8 by default. Fix this by making the first call set which
  factory we call as the "default" style.
- Don't force a split before non-function call arguments.
- A dictionary being used as an argument to a function call and which can exist
  on a single line shouldn't be split.
- Don't rely upon the original line break to determine if we should split
  before the elements in a container. Especially split if there's a comment in
  the container.
- Don't add spaces between star and args in a lambda expression.
- If a nested data structure terminates in a comma, then split before the first
  element, but only if there's more than one element in the list.

## [0.12.1] 2016-10-02
### Changed
- Dictionary values will be placed on the same line as the key if *all* of the
  elements in the dictionary can be placed on one line. Otherwise, the
  dictionary values will be placed on the next line.

### Fixed
- Prefer to split before a terminating r-paren in an argument list if the line
  would otherwise go over the column limit.
- Split before the first key in a dictionary if the dictionary cannot fit on a
  single line.
- Don't count "pylint" comments when determining if the line goes over the
  column limit.
- Don't count the argument list of a lambda as a named assign in a function
  call.

## [0.12.0] 2016-09-25
### Added
- Support formatting of typed names. Typed names are formatted a similar way to
  how named arguments are formatted, except that there's a space after the
  colon.
- Add a knob, 'SPACES_AROUND_DEFAULT_OR_NAMED_ASSIGN', to allow adding spaces
  around the assign operator on default or named assigns.

## Changed
- Turn "verification" off by default for external APIs.
- If a function call in an argument list won't fit on the current line but will
  fit on a line by itself, then split before the call so that it won't be split
  up unnecessarily.

## Fixed
- Don't add space after power operator if the next operator's a unary operator.

## [0.11.1] 2016-08-17
### Changed
- Issue #228: Return exit code 0 on success, regardless of whether files were
  changed.  (Previously, 0 meant success with no files
  modified, and 2 meant success with at least one file modified.)

### Fixed
- Enforce splitting each element in a dictionary if comma terminated.
- It's okay to split in the middle of a dotted name if the whole expression is
  going to go over the column limit.
- Asynchronous functions were going missing if they were preceded by a comment
  (a what? exactly). The asynchronous function processing wasn't taking the
  comment into account and thus skipping the whole function.
- The splitting of arguments when comma terminated had a conflict. The split
  penalty of the closing bracket was set to the maximum, but it shouldn't be if
  the closing bracket is preceded by a comma.

## [0.11.0] 2016-07-17
### Added
- The COALESCE_BRACKETS knob prevents splitting consecutive brackets when
  DEDENT_CLOSING_BRACKETS is set.
- Don't count "pylint" directives as exceeding the column limit.

### Changed
- We split all of the arguments to a function call if there's a named argument.
  In this case, we want to split after the opening bracket too. This makes
  things look a bit better.

### Fixed
- When retaining format of a multiline string with Chromium style, make sure
  that the multiline string doesn't mess up where the following comma ends up.
- Correct for when 'lib2to3' smooshes comments together into the same DEDENT
  node.

## [0.10.0] 2016-06-14
### Added
- Add a knob, 'USE_TABS', to allow using tabs for indentation.

### Changed
- Performance enhancements.

### Fixed
- Don't split an import list if it's not surrounded by parentheses.

## [0.9.0] 2016-05-29
### Added
- Added a knob (SPLIT_PENALTY_BEFORE_IF_EXPR) to adjust the split penalty
  before an if expression. This allows the user to place a list comprehension
  all on one line.
- Added a knob (SPLIT_BEFORE_FIRST_ARGUMENT) that encourages splitting before
  the first element of a list of arguments or parameters if they are going to
  be split anyway.
- Added a knob (SPLIT_ARGUMENTS_WHEN_COMMA_TERMINATED) splits arguments to a
  function if the list is terminated by a comma.

### Fixed
- Don't split before a first element list argument as we would before a first
  element function call.
- Don't penalize when we must split a line.
- Allow splitting before the single argument in a function call.

## [0.8.2] 2016-05-21
### Fixed
- Prefer not to split after the opening of a subscript.
- Don't add space before the 'await' keyword if it's preceded by an opening
  paren.
- When we're setting the split penalty for a continuous list, we don't want to
  mistake a comment at the end of that list as part of the list.
- When calculating blank lines, don't assume the last seen object was a class
  or function when we're in a class or function.
- Don't count the closing scope when determining if the current scope is the
  last scope on the line.

## [0.8.1] 2016-05-18
### Fixed
- 'SPLIT_BEFORE_LOGICAL_OPERATOR' wasn't working correctly. The penalty was
  being set incorrectly when it was part of a larger construct.
- Don't separate a keyword, like "await", from a left paren.
- Don't rely upon the original tokens' line number to determine if we should
  perform splitting in Facebook mode. The line number isn't the line number of
  the reformatted token, but the line number where it was in the original code.
  Instead, we need to carefully determine if the line is liabel to be split and
  act accordingly.

## [0.8.0] 2016-05-10
### Added
- Add a knob, 'SPACES_AROUND_POWER_OPERATOR', to allow adding spaces around the
  power operator.

### Fixed
- There shouldn't be a space between a decorator and an intervening comment.
- If we split before a bitwise operator, then we assume that the programmer
  knows what they're doing, more or less, and so we enforce a split before said
  operator if one exists in the original program.
- Strengthen the bond between a keyword and value argument.
- Don't add a blank line after a multiline string.
- If the "for" part of a list comprehension can exist on the starting line
  without going over the column limit, then let it remain there.

## [0.7.1] 2016-04-21
### Fixed
- Don't rewrite the file if there are no changes.
- Ensure the proper number of blank lines before an async function.
- Split after a bitwise operator when in PEP 8 mode.
- Retain the splitting within a dictionary data literal between the key and
  value.
- Try to keep short function calls all on one line even if they're part of a
  larger series of tokens. This stops us from splitting too much.

## [0.7.0] 2016-04-09
### Added
- Support for Python 3.5.
- Add 'ALLOW_MULTILINE_LAMBDAS' which allows lambdas to be formatted onto
  multiple lines.

### Fixed
- Lessen penalty for splitting before a dictionary keyword.
- Formatting of trailing comments on disabled formatting lines.
- Disable / enable formatting at end of multi-line comment.

## [0.6.3] 2016-03-06
### Changed
- Documentation updated.

### Fixed
- Fix spacing of multiline comments when formatting is disabled.

## [0.6.2] 2015-11-01
### Changed
- Look at the 'setup.cfg' file to see if it contains style information for
  YAPF.
- Look at the '~/.config/yapf/style' file to see if it contains global style
  information for YAPF.

### Fixed
- Make lists that can fit on one line more likely to stay together.
- Correct formatting of '*args' and '**kwargs' when there are default values in
  the argument list.

## [0.6.1] 2015-10-24
### Fixed
- Make sure to align comments in data literals correctly. Also make sure we
  don't count a "#." in a string as an i18n comment.
- Retain proper vertical spacing before comments in a data literal.
- Make sure that continuations from a compound statement are distinguished from
  the succeeding line.
- Ignore preceding comments when calculating what is a "dictonary maker".
- Add a small penalty for splitting before a closing bracket.
- Ensure that a space is enforced after we remove a pseudo-paren that's between
  two names, keywords, numbers, etc.
- Increase the penalty for splitting after a pseudo-paren. This could lead to
  less readable code in some circumstances.

## [0.6.0] 2015-10-18
### Added
- Add knob to indent the dictionary value if there is a split before it.

### Changed
- No longer check that a file is a "Python" file unless the '--recursive' flag
  is specified.
- No longer allow the user to specify a directory unless the '--recursive' flag
  is specified.

### Fixed
- When determining if we should split a dictionary's value to a new line, use
  the longest entry instead of the total dictionary's length. This allows the
  formatter to reformat the dictionary in a more consistent manner.
- Improve how list comprehensions are formatted. Make splitting dependent upon
  whether the "comp_for" or "comp_if" goes over the column limit.
- Don't over indent if expression hanging indents if we expect to dedent the
  closing bracket.
- Improve splitting heuristic when the first argument to a function call is
  itself a function call with arguments. In cases like this, the remaining
  arguments to the function call would look badly aligned, even though they are
  techincally correct (the best kind of correct!).
- Improve splitting heuristic more so that if the first argument to a function
  call is a data literal that will go over the column limit, then we want to
  split before it.
- Remove spaces around '**' operator.
- Retain formatting of comments in the middle of an expression.
- Don't add a newline to an empty file.
- Over indent a function's parameter list if it's not distinguished from the
  body of the function.

## [0.5.0] 2015-10-11
### Added
- Add option to exclude files/directories from formatting.
- Add a knob to control whether import names are split after the first '('.

### Fixed
- Indent the continuation of an if-then statement when it's not distinguished
  from the body of the if-then.
- Allow for sensible splitting of array indices where appropriate.
- Prefer to not split before the ending bracket of an atom. This produces
  better code in most cases.
- Corrected how horizontal spaces were presevered in a disabled region.

## [0.4.0] 2015-10-07
### Added
- Support for dedenting closing brackets, "facebook" style.

### Fixed
- Formatting of tokens after a multiline string didn't retain their horizontal
  spacing.

## [0.3.1] 2015-09-30
### Fixed
- Format closing scope bracket correctly when indentation size changes.

## [0.3.0] 2015-09-20
### Added
- Return a 2 if the source changed, 1 on error, and 0 for no change.

### Fixed
- Make sure we format if the "lines" specified are in the middle of a
  statement.

## [0.2.9] - 2015-09-13
### Fixed
- Formatting of multiple files. It was halting after formatting the first file.

## [0.2.8] - 2015-09-12
### Added
- Return a non-zero exit code if the source was changed.
- Add bitwise operator splitting penalty and prefer to split before bitwise
  operators.

### Fixed
- Retain vertical spacing between disabled and enabled lines.
- Split only at start of named assign.
- Retain comment position when formatting is disabled.
- Honor splitting before or after logical ops.<|MERGE_RESOLUTION|>--- conflicted
+++ resolved
@@ -9,15 +9,12 @@
   a custom number of blank lines between top-level imports and variable
   definitions.
 - Ignore end of line `# copybara:` directives when checking line length.
-<<<<<<< HEAD
 - Look at the 'pyproject.toml' file to see if it contains style information for
   YAPF.
-=======
 ### Changed
 - Do not scan exlcuded directories. Prior versions would scan an exluded
   folder then exclude its contents on a file by file basis. Preventing the
   folder being scanned is faster.
->>>>>>> a53e340c
 ### Fixed
 - Exclude directories on Windows.
 
