# Change Log
# All notable changes to this project will be documented in this file.
# This project adheres to [Semantic Versioning](http://semver.org/).

## [0.20.2] UNRELEASED
### Changed
<<<<<<< HEAD
- Allow dictionaries to stay on a single line if they only have one entry
=======
- Improve the speed at which files are excluded by ignoring them earlier.
>>>>>>> 7c316ccb
### Fixed
- Use tabs when constructing a continuation line when `USE_TABS` is enabled.
- A dictionary entry may not end in a colon, but may be an "unpacking"
  operation: `**foo`. Take that into accound and don't split after the
  unpacking operator.

## [0.20.1] 2018-01-13
### Fixed
- Don't treat 'None' as a keyword if calling a function on it, like '__ne__()'.
- use_tabs=True always uses a single tab per indentation level; spaces are
  used for aligning vertically after that.
- Relax the split of a paren at the end of an if statement. With
  `dedent_closing_brackets` option requires that it be able to split there.

## [0.20.0] 2017-11-14
### Added
- Improve splitting of comprehensions and generators. Add
  `SPLIT_PENALTY_COMPREHENSION` knob to control preference for keeping
  comprehensions on a single line and `SPLIT_COMPLEX_COMPREHENSION` to enable
  splitting each clause of complex comprehensions onto its own line.
### Changed
- Take into account a named function argument when determining if we should
  split before the first argument in a function call.
- Split before the first argument in a function call if the arguments contain a
  dictionary that doesn't fit on a single line.
- Improve splitting of elements in a tuple. We want to split if there's a
  function call in the tuple that doesn't fit on the line.
### Fixed
- Enforce spaces between ellipses and keywords.
- When calculating the split penalty for a "trailer", process the child nodes
  afterwards because their penalties may change. For example if a list
  comprehension is an argument.
- Don't enforce a split before a comment after the opening of a container if it
  doesn't it on the current line. We try hard not to move such comments around.
- Use a TextIOWrapper when reading from stdin in Python3. This is necessary for
  some encodings, like cp936, used on Windows.
- Remove the penalty for a split before the first argument in a function call
  where the only argument is a generator expression.

## [0.19.0] 2017-10-14
### Added
- Added `SPLIT_BEFORE_EXPRESSION_AFTER_OPENING_PAREN` that enforces a split
  after the opening paren of an expression that's surrounded by parens.
### Changed
- Split before the ending bracket of a comma-terminated tuple / argument list
  if it's not a single element tuple / arg list.
### Fixed
- Prefer to split after a comma in an argument list rather than in the middle
  of an argument.
- A non-multiline string may have newlines if it contains continuation markers
  itself. Don't add a newline after the string when retaining the vertical
  space.
- Take into account the "async" keyword when determining if we must split
  before the first argument.
- Increase affinity for "atom" arguments in function calls. This helps prevent
  lists from being separated when they don't need to be.
- Don't place a dictionary argument on its own line if it's the last argument
  in the function call where that function is part of a builder-style call.
- Append the "var arg" type to a star in a star_expr.

## [0.18.0] 2017-09-18
### Added
- Option `ALLOW_SPLIT_BEFORE_DICT_VALUE` allows a split before a value. If
  False, then it won't be split even if it goes over the column limit.
### Changed
- Use spaces around the '=' in a typed name argument to align with 3.6 syntax.
### Fixed
- Allow semicolons if the line is disabled.
- Fix issue where subsequent comments at decreasing levels of indentation
  were improperly aligned and/or caused output with invalid syntax.
- Fix issue where specifying a line range removed a needed line before a
  comment.
- Fix spacing between unary operators if one is 'not'.
- Indent the dictionary value correctly if there's a multi-line key.
- Don't remove needed spacing before a comment in a dict when in "chromium"
  style.
- Increase indent for continuation line with same indent as next logical line
  with 'async with' statement.

## [0.17.0] 2017-08-20
### Added
- Option `NO_SPACES_AROUND_SELECTED_BINARY_OPERATORS` prevents adding spaces
  around selected binary operators, in accordance with the current style guide.
### Changed
- Adjust blank lines on formatting boundaries when using the `--lines` option.
- Return 1 if a diff changed the code. This is in line with how GNU diff acts.
- Add `-vv` flag to print out file names as they are processed
### Fixed
- Corrected how `DEDENT_CLOSING_BRACKETS` and `COALESCE_BRACKETS` interacted.
- Fix return value to return a boolean.
- Correct vim plugin not to clobber edited code if yapf returns an error.
- Ensured comma-terminated tuples with multiple elements are split onto separate lines.

## [0.16.3] 2017-07-13
### Changed
- Add filename information to a ParseError exception.
### Fixed
- A token that ends in a continuation marker may have more than one newline in
  it, thus changing its "lineno" value. This can happen if multiple
  continuation markers are used with no intervening tokens. Adjust the line
  number to account for the lines covered by those markers.
- Make sure to split after a comment even for "pseudo" parentheses.

## [0.16.2] 2017-05-19
### Fixed
- Treat expansion operators ('*', '**') in a similar way to function calls to
  avoid splitting directly after the opening parenthesis.
- Increase the penalty for splitting after the start of a tuple.
- Increase penalty for excess characters.
- Check that we have enough children before trying to access them all.
- Remove trailing whitespaces from comments.
- Split before a function call in a list if the full list isn't able to fit on
  a single line.
- Trying not to split around the '=' of a named assign.
- Changed split before the first argument behavior to ignore compound
  statements like if and while, but not function declarations.
- Changed coalesce brackets not to line split before closing bracket.

## [0.16.1] 2017-03-22
### Changed
- Improved performance of cloning the format decision state object. This
  improved the time in one *large* case from 273.485s to 234.652s.
- Relax the requirement that a named argument needs to be on one line. Going
  over the column limit is more of an issue to pylint than putting named args
  on multiple lines.
- Don't make splitting penalty decisions based on the original formatting. This
  can and does lead to non-stable formatting, where yapf will reformat the same
  code in different ways.
### Fixed
- Ensure splitting of arguments if there's a named assign present.
- Prefer to coalesce opening brackets if it's not at the beginning of a
  function call.
- Prefer not to squish all of the elements in a function call over to the
  right-hand side. Split the arguments instead.
- We need to split a dictionary value if the first element is a comment anyway,
  so don't force the split here. It's forced elsewhere.
- Ensure tabs are used for continued indentation when USE_TABS is True.

## [0.16.0] 2017-02-05
### Added
- The `EACH_DICT_ENTRY_ON_SEPARATE_LINE` knob indicates that each dictionary
  entry should be in separate lines if the full dictionary isn't able to fit on
  a single line.
- The `SPLIT_BEFORE_DICT_SET_GENERATOR` knob splits before the `for` part of a
  dictionary/set generator.
- The `BLANK_LINE_BEFORE_CLASS_DOCSTRING` knob adds a blank line before a
  class's docstring.
- The `ALLOW_MULTILINE_DICTIONARY_KEYS` knob allows dictionary keys to span
  more than one line.
### Fixed
- Split before all entries in a dict/set or list maker when comma-terminated,
  even if there's only one entry.
- Will now try to set O_BINARY mode on stdout under Windows and Python 2.
- Avoid unneeded newline transformation when writing formatted code to
  output on (affects only Python 2)

## [0.15.2] 2017-01-29
### Fixed
- Don't perform a global split when a named assign is part of a function call
  which itself is an argument to a function call. I.e., don't cause 'a' to
  split here:

      func(a, b, c, d(x, y, z=42))
- Allow splitting inside a subscript if it's a logical or bitwise operating.
  This should keep the subscript mostly contiguous otherwise.

## [0.15.1] 2017-01-21
### Fixed
- Don't insert a space between a type hint and the '=' sign.
- The '@' operator can be used in Python 3 for matrix multiplication. Give the
  '@' in the decorator a DECORATOR subtype to distinguish it.
- Encourage the formatter to split at the beginning of an argument list instead
  of in the middle. Especially if the middle is an empty parameter list. This
  adjusts the affinity of binary and comparison operators. In particular, the
  "not in" and other such operators don't want to have a split after it (or
  before it) if at all possible.

## [0.15.0] 2017-01-12
### Added
- Keep type annotations intact as much as possible. Don't try to split the over
  multiple lines.
### Fixed
- When determining if each element in a dictionary can fit on a single line, we
  are skipping dictionary entries. However, we need to ignore comments in our
  calculations and implicitly concatenated strings, which are already placed on
  separate lines.
- Allow text before a "pylint" comment.
- Also allow text before a "yapf: (disable|enable)" comment.

## [0.14.0] 2016-11-21
### Added
- formatting can be run in parallel using the "-p" / "--parallel" flags.
### Fixed
- "not in" and "is not" should be subtyped as binary operators.
- A non-Node dictionary value may have a comment before it. In those cases, we
  want to avoid encompassing only the comment in pseudo parens. So we include
  the actual value as well.
- Adjust calculation so that pseudo-parentheses don't count towards the total
  line length.
- Don't count a dictionary entry as not fitting on a single line in a
  dictionary.
- Don't count pseudo-parentheses in the length of the line.

## [0.13.2] 2016-10-22
### Fixed
- REGRESSION: A comment may have a prefix with newlines in it. When calculating
  the prefix indent, we cannot take the newlines into account. Otherwise, the
  comment will be misplaced causing the code to fail.

## [0.13.1] 2016-10-17
### Fixed
- Correct emitting a diff that was accidentally removed.

## [0.13.0] 2016-10-16
### Added
- Added support to retain the original line endings of the source code.

### Fixed
- Functions or classes with comments before them were reformatting the comments
  even if the code was supposed to be ignored by the formatter. We now don't
  adjust the whitespace before a function's comment if the comment is a
  "disabled" line. We also don't count "# yapf: {disable|enable}" as a disabled
  line, which seems logical.
- It's not really more readable to split before a dictionary value if it's part
  of a dictionary comprehension.
- Enforce two blank lines after a function or class definition, even before a
  comment. (But not between a decorator and a comment.) This is related to PEP8
  error E305.
- Remove O(n^2) algorithm from the line disabling logic.

## [0.12.2] 2016-10-09
### Fixed
- If `style.SetGlobalStyle(<create pre-defined style>)` was called and then
  `yapf_api.FormatCode` was called, the style set by the first call would be
  lost, because it would return the style created by `DEFAULT_STYLE_FACTORY`,
  which is set to PEP8 by default. Fix this by making the first call set which
  factory we call as the "default" style.
- Don't force a split before non-function call arguments.
- A dictionary being used as an argument to a function call and which can exist
  on a single line shouldn't be split.
- Don't rely upon the original line break to determine if we should split
  before the elements in a container. Especially split if there's a comment in
  the container.
- Don't add spaces between star and args in a lambda expression.
- If a nested data structure terminates in a comma, then split before the first
  element, but only if there's more than one element in the list.

## [0.12.1] 2016-10-02
### Changed
- Dictionary values will be placed on the same line as the key if *all* of the
  elements in the dictionary can be placed on one line. Otherwise, the
  dictionary values will be placed on the next line.

### Fixed
- Prefer to split before a terminating r-paren in an argument list if the line
  would otherwise go over the column limit.
- Split before the first key in a dictionary if the dictionary cannot fit on a
  single line.
- Don't count "pylint" comments when determining if the line goes over the
  column limit.
- Don't count the argument list of a lambda as a named assign in a function
  call.

## [0.12.0] 2016-09-25
### Added
- Support formatting of typed names. Typed names are formatted a similar way to
  how named arguments are formatted, except that there's a space after the
  colon.
- Add a knob, 'SPACES_AROUND_DEFAULT_OR_NAMED_ASSIGN', to allow adding spaces
  around the assign operator on default or named assigns.

## Changed
- Turn "verification" off by default for external APIs.
- If a function call in an argument list won't fit on the current line but will
  fit on a line by itself, then split before the call so that it won't be split
  up unnecessarily.

## Fixed
- Don't add space after power operator if the next operator's a unary operator.

## [0.11.1] 2016-08-17
### Changed
- Issue #228: Return exit code 0 on success, regardless of whether files were
  changed.  (Previously, 0 meant success with no files
  modified, and 2 meant success with at least one file modified.)

### Fixed
- Enforce splitting each element in a dictionary if comma terminated.
- It's okay to split in the middle of a dotted name if the whole expression is
  going to go over the column limit.
- Asynchronous functions were going missing if they were preceded by a comment
  (a what? exactly). The asynchronous function processing wasn't taking the
  comment into account and thus skipping the whole function.
- The splitting of arguments when comma terminated had a conflict. The split
  penalty of the closing bracket was set to the maximum, but it shouldn't be if
  the closing bracket is preceded by a comma.

## [0.11.0] 2016-07-17
### Added
- The COALESCE_BRACKETS knob prevents splitting consecutive brackets when
  DEDENT_CLOSING_BRACKETS is set.
- Don't count "pylint" directives as exceeding the column limit.

### Changed
- We split all of the arguments to a function call if there's a named argument.
  In this case, we want to split after the opening bracket too. This makes
  things look a bit better.

### Fixed
- When retaining format of a multiline string with Chromium style, make sure
  that the multiline string doesn't mess up where the following comma ends up.
- Correct for when 'lib2to3' smooshes comments together into the same DEDENT
  node.

## [0.10.0] 2016-06-14
### Added
- Add a knob, 'USE_TABS', to allow using tabs for indentation.

### Changed
- Performance enhancements.

### Fixed
- Don't split an import list if it's not surrounded by parentheses.

## [0.9.0] 2016-05-29
### Added
- Added a knob (SPLIT_PENALTY_BEFORE_IF_EXPR) to adjust the split penalty
  before an if expression. This allows the user to place a list comprehension
  all on one line.
- Added a knob (SPLIT_BEFORE_FIRST_ARGUMENT) that encourages splitting before
  the first element of a list of arguments or parameters if they are going to
  be split anyway.
- Added a knob (SPLIT_ARGUMENTS_WHEN_COMMA_TERMINATED) splits arguments to a
  function if the list is terminated by a comma.

### Fixed
- Don't split before a first element list argument as we would before a first
  element function call.
- Don't penalize when we must split a line.
- Allow splitting before the single argument in a function call.

## [0.8.2] 2016-05-21
### Fixed
- Prefer not to split after the opening of a subscript.
- Don't add space before the 'await' keyword if it's preceded by an opening
  paren.
- When we're setting the split penalty for a continuous list, we don't want to
  mistake a comment at the end of that list as part of the list.
- When calculating blank lines, don't assume the last seen object was a class
  or function when we're in a class or function.
- Don't count the closing scope when determining if the current scope is the
  last scope on the line.

## [0.8.1] 2016-05-18
### Fixed
- 'SPLIT_BEFORE_LOGICAL_OPERATOR' wasn't working correctly. The penalty was
  being set incorrectly when it was part of a larger construct.
- Don't separate a keyword, like "await", from a left paren.
- Don't rely upon the original tokens' line number to determine if we should
  perform splitting in Facebook mode. The line number isn't the line number of
  the reformatted token, but the line number where it was in the original code.
  Instead, we need to carefully determine if the line is liabel to be split and
  act accordingly.

## [0.8.0] 2016-05-10
### Added
- Add a knob, 'SPACES_AROUND_POWER_OPERATOR', to allow adding spaces around the
  power operator.

### Fixed
- There shouldn't be a space between a decorator and an intervening comment.
- If we split before a bitwise operator, then we assume that the programmer
  knows what they're doing, more or less, and so we enforce a split before said
  operator if one exists in the original program.
- Strengthen the bond between a keyword and value argument.
- Don't add a blank line after a multiline string.
- If the "for" part of a list comprehension can exist on the starting line
  without going over the column limit, then let it remain there.

## [0.7.1] 2016-04-21
### Fixed
- Don't rewrite the file if there are no changes.
- Ensure the proper number of blank lines before an async function.
- Split after a bitwise operator when in PEP 8 mode.
- Retain the splitting within a dictionary data literal between the key and
  value.
- Try to keep short function calls all on one line even if they're part of a
  larger series of tokens. This stops us from splitting too much.

## [0.7.0] 2016-04-09
### Added
- Support for Python 3.5.
- Add 'ALLOW_MULTILINE_LAMBDAS' which allows lambdas to be formatted onto
  multiple lines.

### Fixed
- Lessen penalty for splitting before a dictionary keyword.
- Formatting of trailing comments on disabled formatting lines.
- Disable / enable formatting at end of multi-line comment.

## [0.6.3] 2016-03-06
### Changed
- Documentation updated.

### Fixed
- Fix spacing of multiline comments when formatting is disabled.

## [0.6.2] 2015-11-01
### Changed
- Look at the 'setup.cfg' file to see if it contains style information for
  YAPF.
- Look at the '~/.config/yapf/style' file to see if it contains global style
  information for YAPF.

### Fixed
- Make lists that can fit on one line more likely to stay together.
- Correct formatting of '*args' and '**kwargs' when there are default values in
  the argument list.

## [0.6.1] 2015-10-24
### Fixed
- Make sure to align comments in data literals correctly. Also make sure we
  don't count a "#." in a string as an i18n comment.
- Retain proper vertical spacing before comments in a data literal.
- Make sure that continuations from a compound statement are distinguished from
  the succeeding line.
- Ignore preceding comments when calculating what is a "dictonary maker".
- Add a small penalty for splitting before a closing bracket.
- Ensure that a space is enforced after we remove a pseudo-paren that's between
  two names, keywords, numbers, etc.
- Increase the penalty for splitting after a pseudo-paren. This could lead to
  less readable code in some circumstances.

## [0.6.0] 2015-10-18
### Added
- Add knob to indent the dictionary value if there is a split before it.

### Changed
- No longer check that a file is a "Python" file unless the '--recursive' flag
  is specified.
- No longer allow the user to specify a directory unless the '--recursive' flag
  is specified.

### Fixed
- When determining if we should split a dictionary's value to a new line, use
  the longest entry instead of the total dictionary's length. This allows the
  formatter to reformat the dictionary in a more consistent manner.
- Improve how list comprehensions are formatted. Make splitting dependent upon
  whether the "comp_for" or "comp_if" goes over the column limit.
- Don't over indent if expression hanging indents if we expect to dedent the
  closing bracket.
- Improve splitting heuristic when the first argument to a function call is
  itself a function call with arguments. In cases like this, the remaining
  arguments to the function call would look badly aligned, even though they are
  techincally correct (the best kind of correct!).
- Improve splitting heuristic more so that if the first argument to a function
  call is a data literal that will go over the column limit, then we want to
  split before it.
- Remove spaces around '**' operator.
- Retain formatting of comments in the middle of an expression.
- Don't add a newline to an empty file.
- Over indent a function's parameter list if it's not distinguished from the
  body of the function.

## [0.5.0] 2015-10-11
### Added
- Add option to exclude files/directories from formatting.
- Add a knob to control whether import names are split after the first '('.

### Fixed
- Indent the continuation of an if-then statement when it's not distinguished
  from the body of the if-then.
- Allow for sensible splitting of array indices where appropriate.
- Prefer to not split before the ending bracket of an atom. This produces
  better code in most cases.
- Corrected how horizontal spaces were presevered in a disabled region.

## [0.4.0] 2015-10-07
### Added
- Support for dedenting closing brackets, "facebook" style.

### Fixed
- Formatting of tokens after a multiline string didn't retain their horizontal
  spacing.

## [0.3.1] 2015-09-30
### Fixed
- Format closing scope bracket correctly when indentation size changes.

## [0.3.0] 2015-09-20
### Added
- Return a 2 if the source changed, 1 on error, and 0 for no change.

### Fixed
- Make sure we format if the "lines" specified are in the middle of a
  statement.

## [0.2.9] - 2015-09-13
### Fixed
- Formatting of multiple files. It was halting after formatting the first file.

## [0.2.8] - 2015-09-12
### Added
- Return a non-zero exit code if the source was changed.
- Add bitwise operator splitting penalty and prefer to split before bitwise
  operators.

### Fixed
- Retain vertical spacing between disabled and enabled lines.
- Split only at start of named assign.
- Retain comment position when formatting is disabled.
- Honor splitting before or after logical ops.<|MERGE_RESOLUTION|>--- conflicted
+++ resolved
@@ -4,11 +4,8 @@
 
 ## [0.20.2] UNRELEASED
 ### Changed
-<<<<<<< HEAD
+- Improve the speed at which files are excluded by ignoring them earlier.
 - Allow dictionaries to stay on a single line if they only have one entry
-=======
-- Improve the speed at which files are excluded by ignoring them earlier.
->>>>>>> 7c316ccb
 ### Fixed
 - Use tabs when constructing a continuation line when `USE_TABS` is enabled.
 - A dictionary entry may not end in a colon, but may be an "unpacking"
