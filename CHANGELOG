# Change Log
# All notable changes to this project will be documented in this file.
# This project adheres to [Semantic Versioning](http://semver.org/).

## [0.29.1] UNRELEASED
### Fixed
- Honor a disable directive at the end of a multiline comment.
- Don't require splitting before comments in a list when
  `SPLIT_ALL_TOP_LEVEL_COMMA_SEPARATED_VALUES` is set. The knob is meant for
  values, not comments, which may be associated with the current line.
- Don't over-indent a parameter list when not needed. But make sure it is
  properly indented so that it doesn't collide with the lines afterwards.
<<<<<<< HEAD
- Adds `FORCE_MULTILINE_DICT` knob to ensure dictionaries always split,
  even when shorter than the max line length.
=======
- Don't split between two-word comparison operators: "is not", "not in", etc.
>>>>>>> 6c6f0298

## [0.29.0] 2019-11-28
### Added
- Add the `--quiet` flag to suppress output. The return code is 1 if there are
  changes, similarly to the `--diff` flag.
- Add the `indent_closing_brackets` option. This is the same as the
  `dedent_closing_brackets` option except the brackets are indented the same
  as the previous line.
### Changed
- Collect a parameter list into a single object. This allows us to track how a
  parameter list is formatted, keeping state along the way. This helps when
  supporting Python 3 type annotations.
- Catch and report `UnicodeDecodeError` exceptions.
- Improved description of .yapfignore syntax.
### Fixed
- Format subscript lists so that splits are essentially free after a comma.
- Don't add a space between a string and its subscript.
- Extend discovery of '.style.yapf' & 'setup.cfg' files to search the root
  directory as well.
- Make sure we have parameters before we start calculating penalties for
  splitting them.
- Indicate if a class/function is nested to ensure blank lines when needed.
- Fix extra indentation in async-for else statement.
- A parameter list with no elements shouldn't count as exceeding the column
  limit.
- When splitting all comma separated values, don't treat the ending bracket as
  special.
- The "no blank lines between nested classes or functions" knob should only
  apply to the first nested class or function, not all of them.

## [0.28.0] 2019-07-11
### Added
- New knob `SPLIT_ALL_TOP_LEVEL_COMMA_SEPARATED_VALUES` is a variation on
  `SPLIT_ALL_COMMA_SEPARATED_VALUES` in which, if a subexpression with a comma
  fits in its starting line, then the subexpression is not split (thus avoiding
  unnecessary splits).
### Changed
- Set `INDENT_DICTIONARY_VALUE` for Google style.
- Set `JOIN_MULTIPLE_LINES = False` for Google style.
### Fixed
- `BLANK_LINE_BEFORE_NESTED_CLASS_OR_DEF=False` wasn't honored because the
  number of newlines was erroneously calculated beforehand.
- Lambda expressions shouldn't have an increased split penalty applied to the
  'lambda' keyword. This prevents them from being properly formatted when they're
  arguments to functions.
- A comment with continuation markers (??) shouldn't mess with the lineno count.
- Only emit unformatted if the "disable long line" is at the end of the line.
  Otherwise we could mess up formatting for containers which have them
  interspersed with code.
- Fix a potential race condition by using the correct style for opening a file
  which may not exist.

## [0.27.0] 2019-04-07
### Added
- `SPLIT_BEFORE_ARITHMETIC_OPERATOR` splits before an arithmetic operator when
  set. `SPLIT_PENALTY_ARITHMETIC_OPERATOR` allows you to set the split penalty
  around arithmetic operators.
### Changed
- Catch lib2to3's "TokenError" exception and output a nicer message.
### Fixed
- Parse integer lists correctly, removing quotes if the list is within a
  string.
- Adjust the penalties of bitwise operands for '&' and '^', similar to '|'.
- Avoid splitting after opening parens if SPLIT_BEFORE_FIRST_ARGUMENT is set
  to False.
- Adjust default SPLIT_PENALTY_AFTER_OPENING_BRACKET.
- Re-enable removal of extra lines on the boundaries of formatted regions.
- Adjust list splitting to avoid splitting before a dictionary element, because
  those are likely to be split anyway. If we do split, it leads to horrible
  looking code.
- Dictionary arguments were broken in a recent version. It resulted in
  unreadable formatting, where the remaining arguments were indented far more
  than the dictionary. Fixed so that if the dictionary is the first argument in
  a function call and doesn't fit on a single line, then it forces a split.
- Improve the connectiveness between items in a list. This prevents random
  splitting when it's not 100% necessary.
- Don't remove a comment attached to a previous object just because it's part
  of the "prefix" of a function/class node.

## [0.26.0] 2019-02-08
### Added
- `ALLOW_SPLIT_BEFORE_DEFAULT_OR_NAMED_ASSIGNS` allows us to split before
  default / named assignments.
- `ARITHMETIC_PRECEDENCE_INDICATION` removes spacing around binary operators
  if they have higher precedence than other operators in the same expression.
### Changed
- `SPACES_BEFORE_COMMENT` can now be assigned to a specific value (standard
  behavior) or a list of column values. When assigned to a list, trailing
  comments will be horizontally aligned to the first column value within
  the list that is greater than the maximum line length in the block.
- Don't modify the vertical spacing of a line that has a comment "pylint:
  disable=line-too-long". The line is expected to be too long.
- improved `CONTINUATION_ALIGN_STYLE` to accept quoted or underline-separated
  option value for passing option with command line arguments.
### Fixed
- When retrieving the opening bracket make sure that it's actually an opening
  bracket.
- Don't completely deny a lambda formatting if it goes over the column limit.
  Split only if absolutely necessary.
- Bump up penalty for splitting before a dot ('.').
- Ignore pseudo tokens when calculating split penalties.
- Increase the penalty for splitting before the first bit of a subscript.
- Improve splitting before dictionary values. Look more closely to see if the
  dictionary entry is a container. If so, then it's probably split over
  multiple lines with the opening bracket on the same line as the key.
  Therefore, we shouldn't enforce a split because of that.
- Increase split penalty around exponent operator.
- Correct spacing when using binary operators on strings with the
  `NO_SPACES_AROUND_SELECTED_BINARY_OPERATORS` option enabled.

## [0.25.0] 2018-11-25
### Added
- Added `INDENT_BLANK_LINES` knob to select whether the blank lines are empty
  or indented consistently with the current block.
- Support additional file exclude patterns in .yapfignore file.
### Fixed
- Correctly determine if a scope is the last in line. It avoids a wrong
  computation of the line end when determining if it must split after the
  opening bracket with `DEDENT_CLOSING_BRACKETS` enabled.

## [0.24.0] 2018-09-07
### Added
- Added 'SPLIT_BEFORE_DOT' knob to support "builder style" calls. The "builder
  style" option didn't work as advertised. Lines would split after the dots,
  not before them regardless of the penalties.
### Changed
- Support Python 3.7 in the tests. The old "comp_for" and "comp_if" nodes are
  now "old_comp_for" and "old_comp_if" in lib2to3.
### Fixed
- Don't count inner function calls when marking arguments as named assignments.
- Make sure that tuples and the like are formatted nicely if they all can't fit
  on a single line. This is similar to how we format function calls within an
  argument list.
- Allow splitting in a subscript if it goes over the line limit.
- Increase the split penalty for an if-expression.
- Increase penalty for splitting in a subscript so that it's more likely to
  split in a function call or other data literal.
- Cloning a pytree node doesn't transfer its a annotations. Make sure we do
  that so that we don't lose information.
- Revert change that broke the "no_spaces_around_binary_operators" option.
- The "--style-help" option would output string lists and sets in Python types.
  If the output was used as a style, then it wouldn't parse those values
  correctly.

## [0.23.0] 2018-08-27
### Added
- `DISABLE_ENDING_COMMA_HEURISTIC` is a new knob to disable the heuristic which
  splits a list onto separate lines if the list is comma-terminated.
### Fixed
- There's no need to increase N_TOKENS. In fact, it causes other things which
  use lib2to3 to fail if called from YAPF.
- Change the exception message instead of creating a new one that's just a
  clone.
- Make sure not to reformat when a line is disabled even if the --lines option
  is specified.
- The "no spaces around operators" flag wasn't correctly converting strings to
  sets. Changed the regexp to handle it better.

## [0.22.0] 2018-05-15
### Added
- The `BLANK_LINE_BEFORE_MODULE_DOCSTRING` knob adds a blank line before a
  module's docstring.
- The `SPLIT_ALL_COMMA_SEPARATED_VALUES` knob causes all lists, tuples, dicts
  function defs, etc... to split on all values, instead of maximizing the
  number of elements on each line, when not able to fit on a single line.
### Changed
- Improve the heuristic we use to determine when to split at the start of a
  function call. First check whether or not all elements can fit in the space
  without wrapping. If not, then we split.
- Check all of the elements of a tuple. Similarly to how arguments are
  analyzed. This allows tuples to be split more rationally.
- Adjust splitting penalties around arithmetic operators so that the code can
  flow more freely. The code must flow!
- Try to meld an argument list's closing parenthesis to the last argument.
### Fixed
- Attempt to determine if long lambdas are allowed. This can be done on a
  case-by-case basis with a "pylint" disable comment.
- A comment before a decorator isn't part of the decorator's line.
- Only force a new wrapped line after a comment in a decorator when it's the
  first token in the decorator.

## [0.21.0] 2018-03-18
### Added
- Introduce a new option of formatting multiline literals. Add
  `SPLIT_BEFORE_CLOSING_BRACKET` knob to control whether closing bracket should
  get their own line.
- Added `CONTINUATION_ALIGN_STYLE` knob to choose continuation alignment style
  when `USE_TABS` is enabled.
- Add 'BLANK_LINES_AROUND_TOP_LEVEL_DEFINITION' knob to control the number
  of blank lines between top-level function and class definitions.
### Fixed
- Don't split ellipses.

## [0.20.2] 2018-02-12
### Changed
- Improve the speed at which files are excluded by ignoring them earlier.
- Allow dictionaries to stay on a single line if they only have one entry
### Fixed
- Use tabs when constructing a continuation line when `USE_TABS` is enabled.
- A dictionary entry may not end in a colon, but may be an "unpacking"
  operation: `**foo`. Take that into accound and don't split after the
  unpacking operator.

## [0.20.1] 2018-01-13
### Fixed
- Don't treat 'None' as a keyword if calling a function on it, like '__ne__()'.
- use_tabs=True always uses a single tab per indentation level; spaces are
  used for aligning vertically after that.
- Relax the split of a paren at the end of an if statement. With
  `dedent_closing_brackets` option requires that it be able to split there.

## [0.20.0] 2017-11-14
### Added
- Improve splitting of comprehensions and generators. Add
  `SPLIT_PENALTY_COMPREHENSION` knob to control preference for keeping
  comprehensions on a single line and `SPLIT_COMPLEX_COMPREHENSION` to enable
  splitting each clause of complex comprehensions onto its own line.
### Changed
- Take into account a named function argument when determining if we should
  split before the first argument in a function call.
- Split before the first argument in a function call if the arguments contain a
  dictionary that doesn't fit on a single line.
- Improve splitting of elements in a tuple. We want to split if there's a
  function call in the tuple that doesn't fit on the line.
### Fixed
- Enforce spaces between ellipses and keywords.
- When calculating the split penalty for a "trailer", process the child nodes
  afterwards because their penalties may change. For example if a list
  comprehension is an argument.
- Don't enforce a split before a comment after the opening of a container if it
  doesn't it on the current line. We try hard not to move such comments around.
- Use a TextIOWrapper when reading from stdin in Python3. This is necessary for
  some encodings, like cp936, used on Windows.
- Remove the penalty for a split before the first argument in a function call
  where the only argument is a generator expression.

## [0.19.0] 2017-10-14
### Added
- Added `SPLIT_BEFORE_EXPRESSION_AFTER_OPENING_PAREN` that enforces a split
  after the opening paren of an expression that's surrounded by parens.
### Changed
- Split before the ending bracket of a comma-terminated tuple / argument list
  if it's not a single element tuple / arg list.
### Fixed
- Prefer to split after a comma in an argument list rather than in the middle
  of an argument.
- A non-multiline string may have newlines if it contains continuation markers
  itself. Don't add a newline after the string when retaining the vertical
  space.
- Take into account the "async" keyword when determining if we must split
  before the first argument.
- Increase affinity for "atom" arguments in function calls. This helps prevent
  lists from being separated when they don't need to be.
- Don't place a dictionary argument on its own line if it's the last argument
  in the function call where that function is part of a builder-style call.
- Append the "var arg" type to a star in a star_expr.

## [0.18.0] 2017-09-18
### Added
- Option `ALLOW_SPLIT_BEFORE_DICT_VALUE` allows a split before a value. If
  False, then it won't be split even if it goes over the column limit.
### Changed
- Use spaces around the '=' in a typed name argument to align with 3.6 syntax.
### Fixed
- Allow semicolons if the line is disabled.
- Fix issue where subsequent comments at decreasing levels of indentation
  were improperly aligned and/or caused output with invalid syntax.
- Fix issue where specifying a line range removed a needed line before a
  comment.
- Fix spacing between unary operators if one is 'not'.
- Indent the dictionary value correctly if there's a multi-line key.
- Don't remove needed spacing before a comment in a dict when in "chromium"
  style.
- Increase indent for continuation line with same indent as next logical line
  with 'async with' statement.

## [0.17.0] 2017-08-20
### Added
- Option `NO_SPACES_AROUND_SELECTED_BINARY_OPERATORS` prevents adding spaces
  around selected binary operators, in accordance with the current style guide.
### Changed
- Adjust blank lines on formatting boundaries when using the `--lines` option.
- Return 1 if a diff changed the code. This is in line with how GNU diff acts.
- Add `-vv` flag to print out file names as they are processed
### Fixed
- Corrected how `DEDENT_CLOSING_BRACKETS` and `COALESCE_BRACKETS` interacted.
- Fix return value to return a boolean.
- Correct vim plugin not to clobber edited code if yapf returns an error.
- Ensured comma-terminated tuples with multiple elements are split onto separate lines.

## [0.16.3] 2017-07-13
### Changed
- Add filename information to a ParseError exception.
### Fixed
- A token that ends in a continuation marker may have more than one newline in
  it, thus changing its "lineno" value. This can happen if multiple
  continuation markers are used with no intervening tokens. Adjust the line
  number to account for the lines covered by those markers.
- Make sure to split after a comment even for "pseudo" parentheses.

## [0.16.2] 2017-05-19
### Fixed
- Treat expansion operators ('*', '**') in a similar way to function calls to
  avoid splitting directly after the opening parenthesis.
- Increase the penalty for splitting after the start of a tuple.
- Increase penalty for excess characters.
- Check that we have enough children before trying to access them all.
- Remove trailing whitespaces from comments.
- Split before a function call in a list if the full list isn't able to fit on
  a single line.
- Trying not to split around the '=' of a named assign.
- Changed split before the first argument behavior to ignore compound
  statements like if and while, but not function declarations.
- Changed coalesce brackets not to line split before closing bracket.

## [0.16.1] 2017-03-22
### Changed
- Improved performance of cloning the format decision state object. This
  improved the time in one *large* case from 273.485s to 234.652s.
- Relax the requirement that a named argument needs to be on one line. Going
  over the column limit is more of an issue to pylint than putting named args
  on multiple lines.
- Don't make splitting penalty decisions based on the original formatting. This
  can and does lead to non-stable formatting, where yapf will reformat the same
  code in different ways.
### Fixed
- Ensure splitting of arguments if there's a named assign present.
- Prefer to coalesce opening brackets if it's not at the beginning of a
  function call.
- Prefer not to squish all of the elements in a function call over to the
  right-hand side. Split the arguments instead.
- We need to split a dictionary value if the first element is a comment anyway,
  so don't force the split here. It's forced elsewhere.
- Ensure tabs are used for continued indentation when USE_TABS is True.

## [0.16.0] 2017-02-05
### Added
- The `EACH_DICT_ENTRY_ON_SEPARATE_LINE` knob indicates that each dictionary
  entry should be in separate lines if the full dictionary isn't able to fit on
  a single line.
- The `SPLIT_BEFORE_DICT_SET_GENERATOR` knob splits before the `for` part of a
  dictionary/set generator.
- The `BLANK_LINE_BEFORE_CLASS_DOCSTRING` knob adds a blank line before a
  class's docstring.
- The `ALLOW_MULTILINE_DICTIONARY_KEYS` knob allows dictionary keys to span
  more than one line.
### Fixed
- Split before all entries in a dict/set or list maker when comma-terminated,
  even if there's only one entry.
- Will now try to set O_BINARY mode on stdout under Windows and Python 2.
- Avoid unneeded newline transformation when writing formatted code to
  output on (affects only Python 2)

## [0.15.2] 2017-01-29
### Fixed
- Don't perform a global split when a named assign is part of a function call
  which itself is an argument to a function call. I.e., don't cause 'a' to
  split here:

      func(a, b, c, d(x, y, z=42))
- Allow splitting inside a subscript if it's a logical or bitwise operating.
  This should keep the subscript mostly contiguous otherwise.

## [0.15.1] 2017-01-21
### Fixed
- Don't insert a space between a type hint and the '=' sign.
- The '@' operator can be used in Python 3 for matrix multiplication. Give the
  '@' in the decorator a DECORATOR subtype to distinguish it.
- Encourage the formatter to split at the beginning of an argument list instead
  of in the middle. Especially if the middle is an empty parameter list. This
  adjusts the affinity of binary and comparison operators. In particular, the
  "not in" and other such operators don't want to have a split after it (or
  before it) if at all possible.

## [0.15.0] 2017-01-12
### Added
- Keep type annotations intact as much as possible. Don't try to split the over
  multiple lines.
### Fixed
- When determining if each element in a dictionary can fit on a single line, we
  are skipping dictionary entries. However, we need to ignore comments in our
  calculations and implicitly concatenated strings, which are already placed on
  separate lines.
- Allow text before a "pylint" comment.
- Also allow text before a "yapf: (disable|enable)" comment.

## [0.14.0] 2016-11-21
### Added
- formatting can be run in parallel using the "-p" / "--parallel" flags.
### Fixed
- "not in" and "is not" should be subtyped as binary operators.
- A non-Node dictionary value may have a comment before it. In those cases, we
  want to avoid encompassing only the comment in pseudo parens. So we include
  the actual value as well.
- Adjust calculation so that pseudo-parentheses don't count towards the total
  line length.
- Don't count a dictionary entry as not fitting on a single line in a
  dictionary.
- Don't count pseudo-parentheses in the length of the line.

## [0.13.2] 2016-10-22
### Fixed
- REGRESSION: A comment may have a prefix with newlines in it. When calculating
  the prefix indent, we cannot take the newlines into account. Otherwise, the
  comment will be misplaced causing the code to fail.

## [0.13.1] 2016-10-17
### Fixed
- Correct emitting a diff that was accidentally removed.

## [0.13.0] 2016-10-16
### Added
- Added support to retain the original line endings of the source code.

### Fixed
- Functions or classes with comments before them were reformatting the comments
  even if the code was supposed to be ignored by the formatter. We now don't
  adjust the whitespace before a function's comment if the comment is a
  "disabled" line. We also don't count "# yapf: {disable|enable}" as a disabled
  line, which seems logical.
- It's not really more readable to split before a dictionary value if it's part
  of a dictionary comprehension.
- Enforce two blank lines after a function or class definition, even before a
  comment. (But not between a decorator and a comment.) This is related to PEP8
  error E305.
- Remove O(n^2) algorithm from the line disabling logic.

## [0.12.2] 2016-10-09
### Fixed
- If `style.SetGlobalStyle(<create pre-defined style>)` was called and then
  `yapf_api.FormatCode` was called, the style set by the first call would be
  lost, because it would return the style created by `DEFAULT_STYLE_FACTORY`,
  which is set to PEP8 by default. Fix this by making the first call set which
  factory we call as the "default" style.
- Don't force a split before non-function call arguments.
- A dictionary being used as an argument to a function call and which can exist
  on a single line shouldn't be split.
- Don't rely upon the original line break to determine if we should split
  before the elements in a container. Especially split if there's a comment in
  the container.
- Don't add spaces between star and args in a lambda expression.
- If a nested data structure terminates in a comma, then split before the first
  element, but only if there's more than one element in the list.

## [0.12.1] 2016-10-02
### Changed
- Dictionary values will be placed on the same line as the key if *all* of the
  elements in the dictionary can be placed on one line. Otherwise, the
  dictionary values will be placed on the next line.

### Fixed
- Prefer to split before a terminating r-paren in an argument list if the line
  would otherwise go over the column limit.
- Split before the first key in a dictionary if the dictionary cannot fit on a
  single line.
- Don't count "pylint" comments when determining if the line goes over the
  column limit.
- Don't count the argument list of a lambda as a named assign in a function
  call.

## [0.12.0] 2016-09-25
### Added
- Support formatting of typed names. Typed names are formatted a similar way to
  how named arguments are formatted, except that there's a space after the
  colon.
- Add a knob, 'SPACES_AROUND_DEFAULT_OR_NAMED_ASSIGN', to allow adding spaces
  around the assign operator on default or named assigns.

## Changed
- Turn "verification" off by default for external APIs.
- If a function call in an argument list won't fit on the current line but will
  fit on a line by itself, then split before the call so that it won't be split
  up unnecessarily.

## Fixed
- Don't add space after power operator if the next operator's a unary operator.

## [0.11.1] 2016-08-17
### Changed
- Issue #228: Return exit code 0 on success, regardless of whether files were
  changed.  (Previously, 0 meant success with no files
  modified, and 2 meant success with at least one file modified.)

### Fixed
- Enforce splitting each element in a dictionary if comma terminated.
- It's okay to split in the middle of a dotted name if the whole expression is
  going to go over the column limit.
- Asynchronous functions were going missing if they were preceded by a comment
  (a what? exactly). The asynchronous function processing wasn't taking the
  comment into account and thus skipping the whole function.
- The splitting of arguments when comma terminated had a conflict. The split
  penalty of the closing bracket was set to the maximum, but it shouldn't be if
  the closing bracket is preceded by a comma.

## [0.11.0] 2016-07-17
### Added
- The COALESCE_BRACKETS knob prevents splitting consecutive brackets when
  DEDENT_CLOSING_BRACKETS is set.
- Don't count "pylint" directives as exceeding the column limit.

### Changed
- We split all of the arguments to a function call if there's a named argument.
  In this case, we want to split after the opening bracket too. This makes
  things look a bit better.

### Fixed
- When retaining format of a multiline string with Chromium style, make sure
  that the multiline string doesn't mess up where the following comma ends up.
- Correct for when 'lib2to3' smooshes comments together into the same DEDENT
  node.

## [0.10.0] 2016-06-14
### Added
- Add a knob, 'USE_TABS', to allow using tabs for indentation.

### Changed
- Performance enhancements.

### Fixed
- Don't split an import list if it's not surrounded by parentheses.

## [0.9.0] 2016-05-29
### Added
- Added a knob (SPLIT_PENALTY_BEFORE_IF_EXPR) to adjust the split penalty
  before an if expression. This allows the user to place a list comprehension
  all on one line.
- Added a knob (SPLIT_BEFORE_FIRST_ARGUMENT) that encourages splitting before
  the first element of a list of arguments or parameters if they are going to
  be split anyway.
- Added a knob (SPLIT_ARGUMENTS_WHEN_COMMA_TERMINATED) splits arguments to a
  function if the list is terminated by a comma.

### Fixed
- Don't split before a first element list argument as we would before a first
  element function call.
- Don't penalize when we must split a line.
- Allow splitting before the single argument in a function call.

## [0.8.2] 2016-05-21
### Fixed
- Prefer not to split after the opening of a subscript.
- Don't add space before the 'await' keyword if it's preceded by an opening
  paren.
- When we're setting the split penalty for a continuous list, we don't want to
  mistake a comment at the end of that list as part of the list.
- When calculating blank lines, don't assume the last seen object was a class
  or function when we're in a class or function.
- Don't count the closing scope when determining if the current scope is the
  last scope on the line.

## [0.8.1] 2016-05-18
### Fixed
- 'SPLIT_BEFORE_LOGICAL_OPERATOR' wasn't working correctly. The penalty was
  being set incorrectly when it was part of a larger construct.
- Don't separate a keyword, like "await", from a left paren.
- Don't rely upon the original tokens' line number to determine if we should
  perform splitting in Facebook mode. The line number isn't the line number of
  the reformatted token, but the line number where it was in the original code.
  Instead, we need to carefully determine if the line is liabel to be split and
  act accordingly.

## [0.8.0] 2016-05-10
### Added
- Add a knob, 'SPACES_AROUND_POWER_OPERATOR', to allow adding spaces around the
  power operator.

### Fixed
- There shouldn't be a space between a decorator and an intervening comment.
- If we split before a bitwise operator, then we assume that the programmer
  knows what they're doing, more or less, and so we enforce a split before said
  operator if one exists in the original program.
- Strengthen the bond between a keyword and value argument.
- Don't add a blank line after a multiline string.
- If the "for" part of a list comprehension can exist on the starting line
  without going over the column limit, then let it remain there.

## [0.7.1] 2016-04-21
### Fixed
- Don't rewrite the file if there are no changes.
- Ensure the proper number of blank lines before an async function.
- Split after a bitwise operator when in PEP 8 mode.
- Retain the splitting within a dictionary data literal between the key and
  value.
- Try to keep short function calls all on one line even if they're part of a
  larger series of tokens. This stops us from splitting too much.

## [0.7.0] 2016-04-09
### Added
- Support for Python 3.5.
- Add 'ALLOW_MULTILINE_LAMBDAS' which allows lambdas to be formatted onto
  multiple lines.

### Fixed
- Lessen penalty for splitting before a dictionary keyword.
- Formatting of trailing comments on disabled formatting lines.
- Disable / enable formatting at end of multi-line comment.

## [0.6.3] 2016-03-06
### Changed
- Documentation updated.

### Fixed
- Fix spacing of multiline comments when formatting is disabled.

## [0.6.2] 2015-11-01
### Changed
- Look at the 'setup.cfg' file to see if it contains style information for
  YAPF.
- Look at the '~/.config/yapf/style' file to see if it contains global style
  information for YAPF.

### Fixed
- Make lists that can fit on one line more likely to stay together.
- Correct formatting of '*args' and '**kwargs' when there are default values in
  the argument list.

## [0.6.1] 2015-10-24
### Fixed
- Make sure to align comments in data literals correctly. Also make sure we
  don't count a "#." in a string as an i18n comment.
- Retain proper vertical spacing before comments in a data literal.
- Make sure that continuations from a compound statement are distinguished from
  the succeeding line.
- Ignore preceding comments when calculating what is a "dictonary maker".
- Add a small penalty for splitting before a closing bracket.
- Ensure that a space is enforced after we remove a pseudo-paren that's between
  two names, keywords, numbers, etc.
- Increase the penalty for splitting after a pseudo-paren. This could lead to
  less readable code in some circumstances.

## [0.6.0] 2015-10-18
### Added
- Add knob to indent the dictionary value if there is a split before it.

### Changed
- No longer check that a file is a "Python" file unless the '--recursive' flag
  is specified.
- No longer allow the user to specify a directory unless the '--recursive' flag
  is specified.

### Fixed
- When determining if we should split a dictionary's value to a new line, use
  the longest entry instead of the total dictionary's length. This allows the
  formatter to reformat the dictionary in a more consistent manner.
- Improve how list comprehensions are formatted. Make splitting dependent upon
  whether the "comp_for" or "comp_if" goes over the column limit.
- Don't over indent if expression hanging indents if we expect to dedent the
  closing bracket.
- Improve splitting heuristic when the first argument to a function call is
  itself a function call with arguments. In cases like this, the remaining
  arguments to the function call would look badly aligned, even though they are
  techincally correct (the best kind of correct!).
- Improve splitting heuristic more so that if the first argument to a function
  call is a data literal that will go over the column limit, then we want to
  split before it.
- Remove spaces around '**' operator.
- Retain formatting of comments in the middle of an expression.
- Don't add a newline to an empty file.
- Over indent a function's parameter list if it's not distinguished from the
  body of the function.

## [0.5.0] 2015-10-11
### Added
- Add option to exclude files/directories from formatting.
- Add a knob to control whether import names are split after the first '('.

### Fixed
- Indent the continuation of an if-then statement when it's not distinguished
  from the body of the if-then.
- Allow for sensible splitting of array indices where appropriate.
- Prefer to not split before the ending bracket of an atom. This produces
  better code in most cases.
- Corrected how horizontal spaces were presevered in a disabled region.

## [0.4.0] 2015-10-07
### Added
- Support for dedenting closing brackets, "facebook" style.

### Fixed
- Formatting of tokens after a multiline string didn't retain their horizontal
  spacing.

## [0.3.1] 2015-09-30
### Fixed
- Format closing scope bracket correctly when indentation size changes.

## [0.3.0] 2015-09-20
### Added
- Return a 2 if the source changed, 1 on error, and 0 for no change.

### Fixed
- Make sure we format if the "lines" specified are in the middle of a
  statement.

## [0.2.9] - 2015-09-13
### Fixed
- Formatting of multiple files. It was halting after formatting the first file.

## [0.2.8] - 2015-09-12
### Added
- Return a non-zero exit code if the source was changed.
- Add bitwise operator splitting penalty and prefer to split before bitwise
  operators.

### Fixed
- Retain vertical spacing between disabled and enabled lines.
- Split only at start of named assign.
- Retain comment position when formatting is disabled.
- Honor splitting before or after logical ops.<|MERGE_RESOLUTION|>--- conflicted
+++ resolved
@@ -10,12 +10,9 @@
   values, not comments, which may be associated with the current line.
 - Don't over-indent a parameter list when not needed. But make sure it is
   properly indented so that it doesn't collide with the lines afterwards.
-<<<<<<< HEAD
+- Don't split between two-word comparison operators: "is not", "not in", etc.
 - Adds `FORCE_MULTILINE_DICT` knob to ensure dictionaries always split,
   even when shorter than the max line length.
-=======
-- Don't split between two-word comparison operators: "is not", "not in", etc.
->>>>>>> 6c6f0298
 
 ## [0.29.0] 2019-11-28
 ### Added
