--- conflicted
+++ resolved
@@ -23,11 +23,8 @@
   unnecessary splits).
 ### Changed
 - Set `INDENT_DICTIONARY_VALUE` for Google style.
-<<<<<<< HEAD
+- Set `JOIN_MULTIPLE_LINES = False` for Google style.
 - Catch and report `UnicodeDecodeError` exceptions.
-=======
-- Set `JOIN_MULTIPLE_LINES = False` for Google style.
->>>>>>> f25e0e27
 ### Fixed
 - `BLANK_LINE_BEFORE_NESTED_CLASS_OR_DEF=False` wasn't honored because the
   number of newlines was erroneously calculated beforehand.
