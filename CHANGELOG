# Change Log
# All notable changes to this project will be documented in this file.
# This project adheres to [Semantic Versioning](http://semver.org/).

## [0.29.1] UNRELEASED
### Fixed
- Honor a disable directive at the end of a multiline comment.
- Don't require splitting before comments in a list when
  `SPLIT_ALL_TOP_LEVEL_COMMA_SEPARATED_VALUES` is set. The knob is meant for
  values, not comments, which may be associated with the current line.
- Don't over-indent a parameter list when not needed. But make sure it is
  properly indented so that it doesn't collide with the lines afterwards.
- Don't split between two-word comparison operators: "is not", "not in", etc.
- Adds `FORCE_MULTILINE_DICT` knob to ensure dictionaries always split,
  even when shorter than the max line length.
- New knob `SPACE_INSIDE_BRACKETS` to add spaces inside brackets, braces, and
  parentheses.
- New knob `SPACES_AROUND_SUBSCRIPT_COLON` to add spaces around the subscript /
  slice operator.

## [0.29.0] 2019-11-28
### Added
- Add the `--quiet` flag to suppress output. The return code is 1 if there are
  changes, similarly to the `--diff` flag.
- Add the `indent_closing_brackets` option. This is the same as the
  `dedent_closing_brackets` option except the brackets are indented the same
  as the previous line.
### Changed
- Collect a parameter list into a single object. This allows us to track how a
  parameter list is formatted, keeping state along the way. This helps when
  supporting Python 3 type annotations.
- Catch and report `UnicodeDecodeError` exceptions.
- Improved description of .yapfignore syntax.
### Fixed
- Format subscript lists so that splits are essentially free after a comma.
- Don't add a space between a string and its subscript.
- Extend discovery of '.style.yapf' & 'setup.cfg' files to search the root
  directory as well.
- Make sure we have parameters before we start calculating penalties for
  splitting them.
- Indicate if a class/function is nested to ensure blank lines when needed.
- Fix extra indentation in async-for else statement.
- A parameter list with no elements shouldn't count as exceeding the column
  limit.
- When splitting all comma separated values, don't treat the ending bracket as
  special.
- The "no blank lines between nested classes or functions" knob should only
  apply to the first nested class or function, not all of them.

## [0.28.0] 2019-07-11
### Added
- New knob `SPLIT_ALL_TOP_LEVEL_COMMA_SEPARATED_VALUES` is a variation on
  `SPLIT_ALL_COMMA_SEPARATED_VALUES` in which, if a subexpression with a comma
  fits in its starting line, then the subexpression is not split (thus avoiding
  unnecessary splits).
### Changed
- Set `INDENT_DICTIONARY_VALUE` for Google style.
- Set `JOIN_MULTIPLE_LINES = False` for Google style.
### Fixed
- `BLANK_LINE_BEFORE_NESTED_CLASS_OR_DEF=False` wasn't honored because the
  number of newlines was erroneously calculated beforehand.
- Lambda expressions shouldn't have an increased split penalty applied to the
  'lambda' keyword. This prevents them from being properly formatted when they're
  arguments to functions.
- A comment with continuation markers (??) shouldn't mess with the lineno count.
- Only emit unformatted if the "disable long line" is at the end of the line.
  Otherwise we could mess up formatting for containers which have them
  interspersed with code.
- Fix a potential race condition by using the correct style for opening a file
  which may not exist.

## [0.27.0] 2019-04-07
### Added
- `SPLIT_BEFORE_ARITHMETIC_OPERATOR` splits before an arithmetic operator when
  set. `SPLIT_PENALTY_ARITHMETIC_OPERATOR` allows you to set the split penalty
  around arithmetic operators.
### Changed
- Catch lib2to3's "TokenError" exception and output a nicer message.
### Fixed
- Parse integer lists correctly, removing quotes if the list is within a
  string.
- Adjust the penalties of bitwise operands for '&' and '^', similar to '|'.
- Avoid splitting after opening parens if SPLIT_BEFORE_FIRST_ARGUMENT is set
  to False.
- Adjust default SPLIT_PENALTY_AFTER_OPENING_BRACKET.
- Re-enable removal of extra lines on the boundaries of formatted regions.
- Adjust list splitting to avoid splitting before a dictionary element, because
  those are likely to be split anyway. If we do split, it leads to horrible
  looking code.
- Dictionary arguments were broken in a recent version. It resulted in
  unreadable formatting, where the remaining arguments were indented far more
  than the dictionary. Fixed so that if the dictionary is the first argument in
  a function call and doesn't fit on a single line, then it forces a split.
- Improve the connectiveness between items in a list. This prevents random
  splitting when it's not 100% necessary.
- Don't remove a comment attached to a previous object just because it's part
  of the "prefix" of a function/class node.

## [0.26.0] 2019-02-08
### Added
- `ALLOW_SPLIT_BEFORE_DEFAULT_OR_NAMED_ASSIGNS` allows us to split before
  default / named assignments.
<<<<<<< HEAD
- Added `SPACES_AROUND_LIST_DELIMITERS`, `SPACES_AROUND_DICT_DELIMITERS`,
  and `SPACES_AROUND_TUPLE_DELIMITERS` to add spaces after the opening-
  and before the closing-delimiters for lists, dicts, and tuples.
=======
- `ARITHMETIC_PRECEDENCE_INDICATION` removes spacing around binary operators
  if they have higher precedence than other operators in the same expression.
>>>>>>> b306e983
### Changed
- `SPACES_BEFORE_COMMENT` can now be assigned to a specific value (standard
  behavior) or a list of column values. When assigned to a list, trailing
  comments will be horizontally aligned to the first column value within
  the list that is greater than the maximum line length in the block.
- Don't modify the vertical spacing of a line that has a comment "pylint:
  disable=line-too-long". The line is expected to be too long.
- improved `CONTINUATION_ALIGN_STYLE` to accept quoted or underline-separated
  option value for passing option with command line arguments.
### Fixed
- When retrieving the opening bracket make sure that it's actually an opening
  bracket.
- Don't completely deny a lambda formatting if it goes over the column limit.
  Split only if absolutely necessary.
- Bump up penalty for splitting before a dot ('.').
- Ignore pseudo tokens when calculating split penalties.
- Increase the penalty for splitting before the first bit of a subscript.
- Improve splitting before dictionary values. Look more closely to see if the
  dictionary entry is a container. If so, then it's probably split over
  multiple lines with the opening bracket on the same line as the key.
  Therefore, we shouldn't enforce a split because of that.
- Increase split penalty around exponent operator.
- Correct spacing when using binary operators on strings with the
  `NO_SPACES_AROUND_SELECTED_BINARY_OPERATORS` option enabled.

## [0.25.0] 2018-11-25
### Added
- Added `INDENT_BLANK_LINES` knob to select whether the blank lines are empty
  or indented consistently with the current block.
- Support additional file exclude patterns in .yapfignore file.
### Fixed
- Correctly determine if a scope is the last in line. It avoids a wrong
  computation of the line end when determining if it must split after the
  opening bracket with `DEDENT_CLOSING_BRACKETS` enabled.

## [0.24.0] 2018-09-07
### Added
- Added 'SPLIT_BEFORE_DOT' knob to support "builder style" calls. The "builder
  style" option didn't work as advertised. Lines would split after the dots,
  not before them regardless of the penalties.
### Changed
- Support Python 3.7 in the tests. The old "comp_for" and "comp_if" nodes are
  now "old_comp_for" and "old_comp_if" in lib2to3.
### Fixed
- Don't count inner function calls when marking arguments as named assignments.
- Make sure that tuples and the like are formatted nicely if they all can't fit
  on a single line. This is similar to how we format function calls within an
  argument list.
- Allow splitting in a subscript if it goes over the line limit.
- Increase the split penalty for an if-expression.
- Increase penalty for splitting in a subscript so that it's more likely to
  split in a function call or other data literal.
- Cloning a pytree node doesn't transfer its a annotations. Make sure we do
  that so that we don't lose information.
- Revert change that broke the "no_spaces_around_binary_operators" option.
- The "--style-help" option would output string lists and sets in Python types.
  If the output was used as a style, then it wouldn't parse those values
  correctly.

## [0.23.0] 2018-08-27
### Added
- `DISABLE_ENDING_COMMA_HEURISTIC` is a new knob to disable the heuristic which
  splits a list onto separate lines if the list is comma-terminated.
### Fixed
- There's no need to increase N_TOKENS. In fact, it causes other things which
  use lib2to3 to fail if called from YAPF.
- Change the exception message instead of creating a new one that's just a
  clone.
- Make sure not to reformat when a line is disabled even if the --lines option
  is specified.
- The "no spaces around operators" flag wasn't correctly converting strings to
  sets. Changed the regexp to handle it better.

## [0.22.0] 2018-05-15
### Added
- The `BLANK_LINE_BEFORE_MODULE_DOCSTRING` knob adds a blank line before a
  module's docstring.
- The `SPLIT_ALL_COMMA_SEPARATED_VALUES` knob causes all lists, tuples, dicts
  function defs, etc... to split on all values, instead of maximizing the
  number of elements on each line, when not able to fit on a single line.
### Changed
- Improve the heuristic we use to determine when to split at the start of a
  function call. First check whether or not all elements can fit in the space
  without wrapping. If not, then we split.
- Check all of the elements of a tuple. Similarly to how arguments are
  analyzed. This allows tuples to be split more rationally.
- Adjust splitting penalties around arithmetic operators so that the code can
  flow more freely. The code must flow!
- Try to meld an argument list's closing parenthesis to the last argument.
### Fixed
- Attempt to determine if long lambdas are allowed. This can be done on a
  case-by-case basis with a "pylint" disable comment.
- A comment before a decorator isn't part of the decorator's line.
- Only force a new wrapped line after a comment in a decorator when it's the
  first token in the decorator.

## [0.21.0] 2018-03-18
### Added
- Introduce a new option of formatting multiline literals. Add
  `SPLIT_BEFORE_CLOSING_BRACKET` knob to control whether closing bracket should
  get their own line.
- Added `CONTINUATION_ALIGN_STYLE` knob to choose continuation alignment style
  when `USE_TABS` is enabled.
- Add 'BLANK_LINES_AROUND_TOP_LEVEL_DEFINITION' knob to control the number
  of blank lines between top-level function and class definitions.
### Fixed
- Don't split ellipses.

## [0.20.2] 2018-02-12
### Changed
- Improve the speed at which files are excluded by ignoring them earlier.
- Allow dictionaries to stay on a single line if they only have one entry
### Fixed
- Use tabs when constructing a continuation line when `USE_TABS` is enabled.
- A dictionary entry may not end in a colon, but may be an "unpacking"
  operation: `**foo`. Take that into accound and don't split after the
  unpacking operator.

## [0.20.1] 2018-01-13
### Fixed
- Don't treat 'None' as a keyword if calling a function on it, like '__ne__()'.
- use_tabs=True always uses a single tab per indentation level; spaces are
  used for aligning vertically after that.
- Relax the split of a paren at the end of an if statement. With
  `dedent_closing_brackets` option requires that it be able to split there.

## [0.20.0] 2017-11-14
### Added
- Improve splitting of comprehensions and generators. Add
  `SPLIT_PENALTY_COMPREHENSION` knob to control preference for keeping
  comprehensions on a single line and `SPLIT_COMPLEX_COMPREHENSION` to enable
  splitting each clause of complex comprehensions onto its own line.
### Changed
- Take into account a named function argument when determining if we should
  split before the first argument in a function call.
- Split before the first argument in a function call if the arguments contain a
  dictionary that doesn't fit on a single line.
- Improve splitting of elements in a tuple. We want to split if there's a
  function call in the tuple that doesn't fit on the line.
### Fixed
- Enforce spaces between ellipses and keywords.
- When calculating the split penalty for a "trailer", process the child nodes
  afterwards because their penalties may change. For example if a list
  comprehension is an argument.
- Don't enforce a split before a comment after the opening of a container if it
  doesn't it on the current line. We try hard not to move such comments around.
- Use a TextIOWrapper when reading from stdin in Python3. This is necessary for
  some encodings, like cp936, used on Windows.
- Remove the penalty for a split before the first argument in a function call
  where the only argument is a generator expression.

## [0.19.0] 2017-10-14
### Added
- Added `SPLIT_BEFORE_EXPRESSION_AFTER_OPENING_PAREN` that enforces a split
  after the opening paren of an expression that's surrounded by parens.
### Changed
- Split before the ending bracket of a comma-terminated tuple / argument list
  if it's not a single element tuple / arg list.
### Fixed
- Prefer to split after a comma in an argument list rather than in the middle
  of an argument.
- A non-multiline string may have newlines if it contains continuation markers
  itself. Don't add a newline after the string when retaining the vertical
  space.
- Take into account the "async" keyword when determining if we must split
  before the first argument.
- Increase affinity for "atom" arguments in function calls. This helps prevent
  lists from being separated when they don't need to be.
- Don't place a dictionary argument on its own line if it's the last argument
  in the function call where that function is part of a builder-style call.
- Append the "var arg" type to a star in a star_expr.

## [0.18.0] 2017-09-18
### Added
- Option `ALLOW_SPLIT_BEFORE_DICT_VALUE` allows a split before a value. If
  False, then it won't be split even if it goes over the column limit.
### Changed
- Use spaces around the '=' in a typed name argument to align with 3.6 syntax.
### Fixed
- Allow semicolons if the line is disabled.
- Fix issue where subsequent comments at decreasing levels of indentation
  were improperly aligned and/or caused output with invalid syntax.
- Fix issue where specifying a line range removed a needed line before a
  comment.
- Fix spacing between unary operators if one is 'not'.
- Indent the dictionary value correctly if there's a multi-line key.
- Don't remove needed spacing before a comment in a dict when in "chromium"
  style.
- Increase indent for continuation line with same indent as next logical line
  with 'async with' statement.

## [0.17.0] 2017-08-20
### Added
- Option `NO_SPACES_AROUND_SELECTED_BINARY_OPERATORS` prevents adding spaces
  around selected binary operators, in accordance with the current style guide.
### Changed
- Adjust blank lines on formatting boundaries when using the `--lines` option.
- Return 1 if a diff changed the code. This is in line with how GNU diff acts.
- Add `-vv` flag to print out file names as they are processed
### Fixed
- Corrected how `DEDENT_CLOSING_BRACKETS` and `COALESCE_BRACKETS` interacted.
- Fix return value to return a boolean.
- Correct vim plugin not to clobber edited code if yapf returns an error.
- Ensured comma-terminated tuples with multiple elements are split onto separate lines.

## [0.16.3] 2017-07-13
### Changed
- Add filename information to a ParseError exception.
### Fixed
- A token that ends in a continuation marker may have more than one newline in
  it, thus changing its "lineno" value. This can happen if multiple
  continuation markers are used with no intervening tokens. Adjust the line
  number to account for the lines covered by those markers.
- Make sure to split after a comment even for "pseudo" parentheses.

## [0.16.2] 2017-05-19
### Fixed
- Treat expansion operators ('*', '**') in a similar way to function calls to
  avoid splitting directly after the opening parenthesis.
- Increase the penalty for splitting after the start of a tuple.
- Increase penalty for excess characters.
- Check that we have enough children before trying to access them all.
- Remove trailing whitespaces from comments.
- Split before a function call in a list if the full list isn't able to fit on
  a single line.
- Trying not to split around the '=' of a named assign.
- Changed split before the first argument behavior to ignore compound
  statements like if and while, but not function declarations.
- Changed coalesce brackets not to line split before closing bracket.

## [0.16.1] 2017-03-22
### Changed
- Improved performance of cloning the format decision state object. This
  improved the time in one *large* case from 273.485s to 234.652s.
- Relax the requirement that a named argument needs to be on one line. Going
  over the column limit is more of an issue to pylint than putting named args
  on multiple lines.
- Don't make splitting penalty decisions based on the original formatting. This
  can and does lead to non-stable formatting, where yapf will reformat the same
  code in different ways.
### Fixed
- Ensure splitting of arguments if there's a named assign present.
- Prefer to coalesce opening brackets if it's not at the beginning of a
  function call.
- Prefer not to squish all of the elements in a function call over to the
  right-hand side. Split the arguments instead.
- We need to split a dictionary value if the first element is a comment anyway,
  so don't force the split here. It's forced elsewhere.
- Ensure tabs are used for continued indentation when USE_TABS is True.

## [0.16.0] 2017-02-05
### Added
- The `EACH_DICT_ENTRY_ON_SEPARATE_LINE` knob indicates that each dictionary
  entry should be in separate lines if the full dictionary isn't able to fit on
  a single line.
- The `SPLIT_BEFORE_DICT_SET_GENERATOR` knob splits before the `for` part of a
  dictionary/set generator.
- The `BLANK_LINE_BEFORE_CLASS_DOCSTRING` knob adds a blank line before a
  class's docstring.
- The `ALLOW_MULTILINE_DICTIONARY_KEYS` knob allows dictionary keys to span
  more than one line.
### Fixed
- Split before all entries in a dict/set or list maker when comma-terminated,
  even if there's only one entry.
- Will now try to set O_BINARY mode on stdout under Windows and Python 2.
- Avoid unneeded newline transformation when writing formatted code to
  output on (affects only Python 2)

## [0.15.2] 2017-01-29
### Fixed
- Don't perform a global split when a named assign is part of a function call
  which itself is an argument to a function call. I.e., don't cause 'a' to
  split here:

      func(a, b, c, d(x, y, z=42))
- Allow splitting inside a subscript if it's a logical or bitwise operating.
  This should keep the subscript mostly contiguous otherwise.

## [0.15.1] 2017-01-21
### Fixed
- Don't insert a space between a type hint and the '=' sign.
- The '@' operator can be used in Python 3 for matrix multiplication. Give the
  '@' in the decorator a DECORATOR subtype to distinguish it.
- Encourage the formatter to split at the beginning of an argument list instead
  of in the middle. Especially if the middle is an empty parameter list. This
  adjusts the affinity of binary and comparison operators. In particular, the
  "not in" and other such operators don't want to have a split after it (or
  before it) if at all possible.

## [0.15.0] 2017-01-12
### Added
- Keep type annotations intact as much as possible. Don't try to split the over
  multiple lines.
### Fixed
- When determining if each element in a dictionary can fit on a single line, we
  are skipping dictionary entries. However, we need to ignore comments in our
  calculations and implicitly concatenated strings, which are already placed on
  separate lines.
- Allow text before a "pylint" comment.
- Also allow text before a "yapf: (disable|enable)" comment.

## [0.14.0] 2016-11-21
### Added
- formatting can be run in parallel using the "-p" / "--parallel" flags.
### Fixed
- "not in" and "is not" should be subtyped as binary operators.
- A non-Node dictionary value may have a comment before it. In those cases, we
  want to avoid encompassing only the comment in pseudo parens. So we include
  the actual value as well.
- Adjust calculation so that pseudo-parentheses don't count towards the total
  line length.
- Don't count a dictionary entry as not fitting on a single line in a
  dictionary.
- Don't count pseudo-parentheses in the length of the line.

## [0.13.2] 2016-10-22
### Fixed
- REGRESSION: A comment may have a prefix with newlines in it. When calculating
  the prefix indent, we cannot take the newlines into account. Otherwise, the
  comment will be misplaced causing the code to fail.

## [0.13.1] 2016-10-17
### Fixed
- Correct emitting a diff that was accidentally removed.

## [0.13.0] 2016-10-16
### Added
- Added support to retain the original line endings of the source code.

### Fixed
- Functions or classes with comments before them were reformatting the comments
  even if the code was supposed to be ignored by the formatter. We now don't
  adjust the whitespace before a function's comment if the comment is a
  "disabled" line. We also don't count "# yapf: {disable|enable}" as a disabled
  line, which seems logical.
- It's not really more readable to split before a dictionary value if it's part
  of a dictionary comprehension.
- Enforce two blank lines after a function or class definition, even before a
  comment. (But not between a decorator and a comment.) This is related to PEP8
  error E305.
- Remove O(n^2) algorithm from the line disabling logic.

## [0.12.2] 2016-10-09
### Fixed
- If `style.SetGlobalStyle(<create pre-defined style>)` was called and then
  `yapf_api.FormatCode` was called, the style set by the first call would be
  lost, because it would return the style created by `DEFAULT_STYLE_FACTORY`,
  which is set to PEP8 by default. Fix this by making the first call set which
  factory we call as the "default" style.
- Don't force a split before non-function call arguments.
- A dictionary being used as an argument to a function call and which can exist
  on a single line shouldn't be split.
- Don't rely upon the original line break to determine if we should split
  before the elements in a container. Especially split if there's a comment in
  the container.
- Don't add spaces between star and args in a lambda expression.
- If a nested data structure terminates in a comma, then split before the first
  element, but only if there's more than one element in the list.

## [0.12.1] 2016-10-02
### Changed
- Dictionary values will be placed on the same line as the key if *all* of the
  elements in the dictionary can be placed on one line. Otherwise, the
  dictionary values will be placed on the next line.

### Fixed
- Prefer to split before a terminating r-paren in an argument list if the line
  would otherwise go over the column limit.
- Split before the first key in a dictionary if the dictionary cannot fit on a
  single line.
- Don't count "pylint" comments when determining if the line goes over the
  column limit.
- Don't count the argument list of a lambda as a named assign in a function
  call.

## [0.12.0] 2016-09-25
### Added
- Support formatting of typed names. Typed names are formatted a similar way to
  how named arguments are formatted, except that there's a space after the
  colon.
- Add a knob, 'SPACES_AROUND_DEFAULT_OR_NAMED_ASSIGN', to allow adding spaces
  around the assign operator on default or named assigns.

## Changed
- Turn "verification" off by default for external APIs.
- If a function call in an argument list won't fit on the current line but will
  fit on a line by itself, then split before the call so that it won't be split
  up unnecessarily.

## Fixed
- Don't add space after power operator if the next operator's a unary operator.

## [0.11.1] 2016-08-17
### Changed
- Issue #228: Return exit code 0 on success, regardless of whether files were
  changed.  (Previously, 0 meant success with no files
  modified, and 2 meant success with at least one file modified.)

### Fixed
- Enforce splitting each element in a dictionary if comma terminated.
- It's okay to split in the middle of a dotted name if the whole expression is
  going to go over the column limit.
- Asynchronous functions were going missing if they were preceded by a comment
  (a what? exactly). The asynchronous function processing wasn't taking the
  comment into account and thus skipping the whole function.
- The splitting of arguments when comma terminated had a conflict. The split
  penalty of the closing bracket was set to the maximum, but it shouldn't be if
  the closing bracket is preceded by a comma.

## [0.11.0] 2016-07-17
### Added
- The COALESCE_BRACKETS knob prevents splitting consecutive brackets when
  DEDENT_CLOSING_BRACKETS is set.
- Don't count "pylint" directives as exceeding the column limit.

### Changed
- We split all of the arguments to a function call if there's a named argument.
  In this case, we want to split after the opening bracket too. This makes
  things look a bit better.

### Fixed
- When retaining format of a multiline string with Chromium style, make sure
  that the multiline string doesn't mess up where the following comma ends up.
- Correct for when 'lib2to3' smooshes comments together into the same DEDENT
  node.

## [0.10.0] 2016-06-14
### Added
- Add a knob, 'USE_TABS', to allow using tabs for indentation.

### Changed
- Performance enhancements.

### Fixed
- Don't split an import list if it's not surrounded by parentheses.

## [0.9.0] 2016-05-29
### Added
- Added a knob (SPLIT_PENALTY_BEFORE_IF_EXPR) to adjust the split penalty
  before an if expression. This allows the user to place a list comprehension
  all on one line.
- Added a knob (SPLIT_BEFORE_FIRST_ARGUMENT) that encourages splitting before
  the first element of a list of arguments or parameters if they are going to
  be split anyway.
- Added a knob (SPLIT_ARGUMENTS_WHEN_COMMA_TERMINATED) splits arguments to a
  function if the list is terminated by a comma.

### Fixed
- Don't split before a first element list argument as we would before a first
  element function call.
- Don't penalize when we must split a line.
- Allow splitting before the single argument in a function call.

## [0.8.2] 2016-05-21
### Fixed
- Prefer not to split after the opening of a subscript.
- Don't add space before the 'await' keyword if it's preceded by an opening
  paren.
- When we're setting the split penalty for a continuous list, we don't want to
  mistake a comment at the end of that list as part of the list.
- When calculating blank lines, don't assume the last seen object was a class
  or function when we're in a class or function.
- Don't count the closing scope when determining if the current scope is the
  last scope on the line.

## [0.8.1] 2016-05-18
### Fixed
- 'SPLIT_BEFORE_LOGICAL_OPERATOR' wasn't working correctly. The penalty was
  being set incorrectly when it was part of a larger construct.
- Don't separate a keyword, like "await", from a left paren.
- Don't rely upon the original tokens' line number to determine if we should
  perform splitting in Facebook mode. The line number isn't the line number of
  the reformatted token, but the line number where it was in the original code.
  Instead, we need to carefully determine if the line is liabel to be split and
  act accordingly.

## [0.8.0] 2016-05-10
### Added
- Add a knob, 'SPACES_AROUND_POWER_OPERATOR', to allow adding spaces around the
  power operator.

### Fixed
- There shouldn't be a space between a decorator and an intervening comment.
- If we split before a bitwise operator, then we assume that the programmer
  knows what they're doing, more or less, and so we enforce a split before said
  operator if one exists in the original program.
- Strengthen the bond between a keyword and value argument.
- Don't add a blank line after a multiline string.
- If the "for" part of a list comprehension can exist on the starting line
  without going over the column limit, then let it remain there.

## [0.7.1] 2016-04-21
### Fixed
- Don't rewrite the file if there are no changes.
- Ensure the proper number of blank lines before an async function.
- Split after a bitwise operator when in PEP 8 mode.
- Retain the splitting within a dictionary data literal between the key and
  value.
- Try to keep short function calls all on one line even if they're part of a
  larger series of tokens. This stops us from splitting too much.

## [0.7.0] 2016-04-09
### Added
- Support for Python 3.5.
- Add 'ALLOW_MULTILINE_LAMBDAS' which allows lambdas to be formatted onto
  multiple lines.

### Fixed
- Lessen penalty for splitting before a dictionary keyword.
- Formatting of trailing comments on disabled formatting lines.
- Disable / enable formatting at end of multi-line comment.

## [0.6.3] 2016-03-06
### Changed
- Documentation updated.

### Fixed
- Fix spacing of multiline comments when formatting is disabled.

## [0.6.2] 2015-11-01
### Changed
- Look at the 'setup.cfg' file to see if it contains style information for
  YAPF.
- Look at the '~/.config/yapf/style' file to see if it contains global style
  information for YAPF.

### Fixed
- Make lists that can fit on one line more likely to stay together.
- Correct formatting of '*args' and '**kwargs' when there are default values in
  the argument list.

## [0.6.1] 2015-10-24
### Fixed
- Make sure to align comments in data literals correctly. Also make sure we
  don't count a "#." in a string as an i18n comment.
- Retain proper vertical spacing before comments in a data literal.
- Make sure that continuations from a compound statement are distinguished from
  the succeeding line.
- Ignore preceding comments when calculating what is a "dictonary maker".
- Add a small penalty for splitting before a closing bracket.
- Ensure that a space is enforced after we remove a pseudo-paren that's between
  two names, keywords, numbers, etc.
- Increase the penalty for splitting after a pseudo-paren. This could lead to
  less readable code in some circumstances.

## [0.6.0] 2015-10-18
### Added
- Add knob to indent the dictionary value if there is a split before it.

### Changed
- No longer check that a file is a "Python" file unless the '--recursive' flag
  is specified.
- No longer allow the user to specify a directory unless the '--recursive' flag
  is specified.

### Fixed
- When determining if we should split a dictionary's value to a new line, use
  the longest entry instead of the total dictionary's length. This allows the
  formatter to reformat the dictionary in a more consistent manner.
- Improve how list comprehensions are formatted. Make splitting dependent upon
  whether the "comp_for" or "comp_if" goes over the column limit.
- Don't over indent if expression hanging indents if we expect to dedent the
  closing bracket.
- Improve splitting heuristic when the first argument to a function call is
  itself a function call with arguments. In cases like this, the remaining
  arguments to the function call would look badly aligned, even though they are
  techincally correct (the best kind of correct!).
- Improve splitting heuristic more so that if the first argument to a function
  call is a data literal that will go over the column limit, then we want to
  split before it.
- Remove spaces around '**' operator.
- Retain formatting of comments in the middle of an expression.
- Don't add a newline to an empty file.
- Over indent a function's parameter list if it's not distinguished from the
  body of the function.

## [0.5.0] 2015-10-11
### Added
- Add option to exclude files/directories from formatting.
- Add a knob to control whether import names are split after the first '('.

### Fixed
- Indent the continuation of an if-then statement when it's not distinguished
  from the body of the if-then.
- Allow for sensible splitting of array indices where appropriate.
- Prefer to not split before the ending bracket of an atom. This produces
  better code in most cases.
- Corrected how horizontal spaces were presevered in a disabled region.

## [0.4.0] 2015-10-07
### Added
- Support for dedenting closing brackets, "facebook" style.

### Fixed
- Formatting of tokens after a multiline string didn't retain their horizontal
  spacing.

## [0.3.1] 2015-09-30
### Fixed
- Format closing scope bracket correctly when indentation size changes.

## [0.3.0] 2015-09-20
### Added
- Return a 2 if the source changed, 1 on error, and 0 for no change.

### Fixed
- Make sure we format if the "lines" specified are in the middle of a
  statement.

## [0.2.9] - 2015-09-13
### Fixed
- Formatting of multiple files. It was halting after formatting the first file.

## [0.2.8] - 2015-09-12
### Added
- Return a non-zero exit code if the source was changed.
- Add bitwise operator splitting penalty and prefer to split before bitwise
  operators.

### Fixed
- Retain vertical spacing between disabled and enabled lines.
- Split only at start of named assign.
- Retain comment position when formatting is disabled.
- Honor splitting before or after logical ops.<|MERGE_RESOLUTION|>--- conflicted
+++ resolved
@@ -2,7 +2,17 @@
 # All notable changes to this project will be documented in this file.
 # This project adheres to [Semantic Versioning](http://semver.org/).
 
-## [0.29.1] UNRELEASED
+## [0.30.0] UNRELEASED
+### Added
+- Added `SPACES_AROUND_LIST_DELIMITERS`, `SPACES_AROUND_DICT_DELIMITERS`,
+  and `SPACES_AROUND_TUPLE_DELIMITERS` to add spaces after the opening-
+  and before the closing-delimiters for lists, dicts, and tuples.
+- Adds `FORCE_MULTILINE_DICT` knob to ensure dictionaries always split,
+  even when shorter than the max line length.
+- New knob `SPACE_INSIDE_BRACKETS` to add spaces inside brackets, braces, and
+  parentheses.
+- New knob `SPACES_AROUND_SUBSCRIPT_COLON` to add spaces around the subscript /
+  slice operator.
 ### Fixed
 - Honor a disable directive at the end of a multiline comment.
 - Don't require splitting before comments in a list when
@@ -11,12 +21,6 @@
 - Don't over-indent a parameter list when not needed. But make sure it is
   properly indented so that it doesn't collide with the lines afterwards.
 - Don't split between two-word comparison operators: "is not", "not in", etc.
-- Adds `FORCE_MULTILINE_DICT` knob to ensure dictionaries always split,
-  even when shorter than the max line length.
-- New knob `SPACE_INSIDE_BRACKETS` to add spaces inside brackets, braces, and
-  parentheses.
-- New knob `SPACES_AROUND_SUBSCRIPT_COLON` to add spaces around the subscript /
-  slice operator.
 
 ## [0.29.0] 2019-11-28
 ### Added
@@ -100,14 +104,8 @@
 ### Added
 - `ALLOW_SPLIT_BEFORE_DEFAULT_OR_NAMED_ASSIGNS` allows us to split before
   default / named assignments.
-<<<<<<< HEAD
-- Added `SPACES_AROUND_LIST_DELIMITERS`, `SPACES_AROUND_DICT_DELIMITERS`,
-  and `SPACES_AROUND_TUPLE_DELIMITERS` to add spaces after the opening-
-  and before the closing-delimiters for lists, dicts, and tuples.
-=======
 - `ARITHMETIC_PRECEDENCE_INDICATION` removes spacing around binary operators
   if they have higher precedence than other operators in the same expression.
->>>>>>> b306e983
 ### Changed
 - `SPACES_BEFORE_COMMENT` can now be assigned to a specific value (standard
   behavior) or a list of column values. When assigned to a list, trailing
