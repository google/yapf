--- conflicted
+++ resolved
@@ -331,20 +331,11 @@
       extra_options: iterable of extra command-line options to pass to yapf
     """
     cmdline = YAPF_BINARY + (extra_options or [])
-<<<<<<< HEAD
     p = subprocess.Popen(cmdline,
                          stdout=subprocess.PIPE,
                          stdin=subprocess.PIPE,
                          stderr=subprocess.PIPE)
     reformatted_code, stderrdata = p.communicate(unformatted.encode(encoding))
-=======
-    p = subprocess.Popen(
-        cmdline,
-        stdout=subprocess.PIPE,
-        stdin=subprocess.PIPE,
-        stderr=subprocess.PIPE)
-    reformatted_code, stderrdata = p.communicate(unformatted.encode('utf-8'))
->>>>>>> f4de4c6a
     self.assertEqual(stderrdata, b'')
     self.assertEqual(reformatted_code.decode(encoding), expected)
 
