--- conflicted
+++ resolved
@@ -1195,9 +1195,5 @@
     self._Check(unformatted_code, expected_formatted_code)
 
 
-<<<<<<< HEAD
-
-=======
->>>>>>> 95936ecc
 if __name__ == '__main__':
   unittest.main()