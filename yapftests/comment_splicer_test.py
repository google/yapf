# Copyright 2015 Google Inc. All Rights Reserved.
#
# Licensed under the Apache License, Version 2.0 (the "License");
# you may not use this file except in compliance with the License.
# You may obtain a copy of the License at
#
#     http://www.apache.org/licenses/LICENSE-2.0
#
# Unless required by applicable law or agreed to in writing, software
# distributed under the License is distributed on an "AS IS" BASIS,
# WITHOUT WARRANTIES OR CONDITIONS OF ANY KIND, either express or implied.
# See the License for the specific language governing permissions and
# limitations under the License.
"""Tests for yapf.comment_splicer."""

import textwrap
import unittest

from yapf.pytree import pytree_utils
from yapf.pytree import comment_splicer


class CommentSplicerTest(unittest.TestCase):

  def _AssertNodeType(self, expected_type, node):
    self.assertEqual(expected_type, pytree_utils.NodeName(node))

  def _AssertNodeIsComment(self, node, text_in_comment=None):
    if pytree_utils.NodeName(node) == 'simple_stmt':
      self._AssertNodeType('COMMENT', node.children[0])
      node_value = node.children[0].value
    else:
      self._AssertNodeType('COMMENT', node)
      node_value = node.value
    if text_in_comment is not None:
      self.assertIn(text_in_comment, node_value)

  def _FindNthChildNamed(self, node, name, n=1):
    for i, child in enumerate(
<<<<<<< HEAD
        filter(lambda c: pytree_utils.NodeName(c) == name, node.pre_order())):
=======
        [c for c in node.pre_order() if pytree_utils.NodeName(c) == name]):
>>>>>>> a22db837
      if i == n - 1:
        return child
    raise RuntimeError('No Nth child for n={0}'.format(n))

  def testSimpleInline(self):
    code = 'foo = 1 # and a comment\n'
    tree = pytree_utils.ParseCodeToTree(code)
    comment_splicer.SpliceComments(tree)

    expr = tree.children[0].children[0]
    # Check that the expected node is still expr_stmt, but now it has 4 children
    # (before comment splicing it had 3), the last child being the comment.
    self._AssertNodeType('expr_stmt', expr)
    self.assertEqual(4, len(expr.children))
    comment_node = expr.children[3]
    self._AssertNodeIsComment(comment_node, '# and a comment')

  def testSimpleSeparateLine(self):
    code = textwrap.dedent(r'''
      foo = 1
      # first comment
      bar = 2
      ''')
    tree = pytree_utils.ParseCodeToTree(code)
    comment_splicer.SpliceComments(tree)

    # The comment should've been added to the root's children (now 4, including
    # the ENDMARKER in the end.
    self.assertEqual(4, len(tree.children))
    comment_node = tree.children[1]
    self._AssertNodeIsComment(comment_node)

  def testTwoLineComment(self):
    code = textwrap.dedent(r'''
      foo = 1
      # first comment
      # second comment
      bar = 2
      ''')
    tree = pytree_utils.ParseCodeToTree(code)
    comment_splicer.SpliceComments(tree)

    # This is similar to the single-line standalone comment.
    self.assertEqual(4, len(tree.children))
    self._AssertNodeIsComment(tree.children[1])

  def testCommentIsFirstChildInCompound(self):
    code = textwrap.dedent(r'''
      if x:
        # a comment
        foo = 1
      ''')
    tree = pytree_utils.ParseCodeToTree(code)
    comment_splicer.SpliceComments(tree)

    # Look into the suite node under the 'if'. We don't care about the NEWLINE
    # leaf but the new COMMENT must be a child of the suite and before the
    # actual code leaf.
    if_suite = tree.children[0].children[3]
    self._AssertNodeType('NEWLINE', if_suite.children[0])
    self._AssertNodeIsComment(if_suite.children[1])

  def testCommentIsLastChildInCompound(self):
    code = textwrap.dedent(r'''
      if x:
        foo = 1
        # a comment
      ''')
    tree = pytree_utils.ParseCodeToTree(code)
    comment_splicer.SpliceComments(tree)

    # Look into the suite node under the 'if'. We don't care about the DEDENT
    # leaf but the new COMMENT must be a child of the suite and after the
    # actual code leaf.
    if_suite = tree.children[0].children[3]
    self._AssertNodeType('DEDENT', if_suite.children[-1])
    self._AssertNodeIsComment(if_suite.children[-2])

  def testInlineAfterSeparateLine(self):
    code = textwrap.dedent(r'''
      bar = 1
      # line comment
      foo = 1 # inline comment
      ''')
    tree = pytree_utils.ParseCodeToTree(code)
    comment_splicer.SpliceComments(tree)

    # The separate line comment should become a child of the root, while
    # the inline comment remains within its simple_node.
    sep_comment_node = tree.children[1]
    self._AssertNodeIsComment(sep_comment_node, '# line comment')

    expr = tree.children[2].children[0]
    inline_comment_node = expr.children[-1]
    self._AssertNodeIsComment(inline_comment_node, '# inline comment')

  def testSeparateLineAfterInline(self):
    code = textwrap.dedent(r'''
      bar = 1
      foo = 1 # inline comment
      # line comment
      ''')
    tree = pytree_utils.ParseCodeToTree(code)
    comment_splicer.SpliceComments(tree)

    # The separate line comment should become a child of the root, while
    # the inline comment remains within its simple_node.
    sep_comment_node = tree.children[-2]
    self._AssertNodeIsComment(sep_comment_node, '# line comment')

    expr = tree.children[1].children[0]
    inline_comment_node = expr.children[-1]
    self._AssertNodeIsComment(inline_comment_node, '# inline comment')

  def testCommentBeforeDedent(self):
    code = textwrap.dedent(r'''
      if bar:
        z = 1
      # a comment
      j = 2
      ''')
    tree = pytree_utils.ParseCodeToTree(code)
    comment_splicer.SpliceComments(tree)

    # The comment should go under the tree root, not under the 'if'.
    self._AssertNodeIsComment(tree.children[1])
    if_suite = tree.children[0].children[3]
    self._AssertNodeType('DEDENT', if_suite.children[-1])

  def testCommentBeforeDedentTwoLevel(self):
    code = textwrap.dedent(r'''
      if foo:
        if bar:
          z = 1
        # a comment
      y = 1
      ''')
    tree = pytree_utils.ParseCodeToTree(code)
    comment_splicer.SpliceComments(tree)

    if_suite = tree.children[0].children[3]
    # The comment is in the first if_suite, not the nested if under it. It's
    # right before the DEDENT
    self._AssertNodeIsComment(if_suite.children[-2])
    self._AssertNodeType('DEDENT', if_suite.children[-1])

  def testCommentBeforeDedentTwoLevelImproperlyIndented(self):
    code = textwrap.dedent(r'''
      if foo:
        if bar:
          z = 1
         # comment 2
      y = 1
      ''')
    tree = pytree_utils.ParseCodeToTree(code)
    comment_splicer.SpliceComments(tree)

    # The comment here is indented by 3 spaces, which is unlike any of the
    # surrounding statement indentation levels. The splicer attaches it to the
    # "closest" parent with smaller indentation.
    if_suite = tree.children[0].children[3]
    # The comment is in the first if_suite, not the nested if under it. It's
    # right before the DEDENT
    self._AssertNodeIsComment(if_suite.children[-2])
    self._AssertNodeType('DEDENT', if_suite.children[-1])

  def testCommentBeforeDedentThreeLevel(self):
    code = textwrap.dedent(r'''
      if foo:
        if bar:
          z = 1
          # comment 2
        # comment 1
      # comment 0
      j = 2
      ''')
    tree = pytree_utils.ParseCodeToTree(code)
    comment_splicer.SpliceComments(tree)

    # comment 0 should go under the tree root
    self._AssertNodeIsComment(tree.children[1], '# comment 0')

    # comment 1 is in the first if_suite, right before the DEDENT
    if_suite_1 = self._FindNthChildNamed(tree, 'suite', n=1)
    self._AssertNodeIsComment(if_suite_1.children[-2], '# comment 1')
    self._AssertNodeType('DEDENT', if_suite_1.children[-1])

    # comment 2 is in if_suite nested under the first if suite,
    # right before the DEDENT
    if_suite_2 = self._FindNthChildNamed(tree, 'suite', n=2)
    self._AssertNodeIsComment(if_suite_2.children[-2], '# comment 2')
    self._AssertNodeType('DEDENT', if_suite_2.children[-1])

  def testCommentsInClass(self):
    code = textwrap.dedent(r'''
      class Foo:
        """docstring abc..."""
        # top-level comment
        def foo(): pass
        # another comment
      ''')

    tree = pytree_utils.ParseCodeToTree(code)
    comment_splicer.SpliceComments(tree)

    class_suite = tree.children[0].children[3]
    another_comment = class_suite.children[-2]
    self._AssertNodeIsComment(another_comment, '# another')

    # It's OK for the comment to be a child of funcdef, as long as it's
    # the first child and thus comes before the 'def'.
    funcdef = class_suite.children[3]
    toplevel_comment = funcdef.children[0]
    self._AssertNodeIsComment(toplevel_comment, '# top-level')

  def testMultipleBlockComments(self):
    code = textwrap.dedent(r'''
        # Block comment number 1

        # Block comment number 2
        def f():
          pass
        ''')

    tree = pytree_utils.ParseCodeToTree(code)
    comment_splicer.SpliceComments(tree)

    funcdef = tree.children[0]
    block_comment_1 = funcdef.children[0]
    self._AssertNodeIsComment(block_comment_1, '# Block comment number 1')

    block_comment_2 = funcdef.children[1]
    self._AssertNodeIsComment(block_comment_2, '# Block comment number 2')

  def testCommentsOnDedents(self):
    code = textwrap.dedent(r'''
        class Foo(object):
          # A comment for qux.
          def qux(self):
            pass

          # Interim comment.

          def mux(self):
            pass
        ''')

    tree = pytree_utils.ParseCodeToTree(code)
    comment_splicer.SpliceComments(tree)

    classdef = tree.children[0]
    class_suite = classdef.children[6]
    qux_comment = class_suite.children[1]
    self._AssertNodeIsComment(qux_comment, '# A comment for qux.')

    interim_comment = class_suite.children[4]
    self._AssertNodeIsComment(interim_comment, '# Interim comment.')

  def testExprComments(self):
    code = textwrap.dedent(r'''
      foo( # Request fractions of an hour.
        948.0/3600, 20)
    ''')
    tree = pytree_utils.ParseCodeToTree(code)
    comment_splicer.SpliceComments(tree)

    trailer = self._FindNthChildNamed(tree, 'trailer', 1)
    comment = trailer.children[1]
    self._AssertNodeIsComment(comment, '# Request fractions of an hour.')

  def testMultipleCommentsInOneExpr(self):
    code = textwrap.dedent(r'''
      foo( # com 1
        948.0/3600, # com 2
        20 + 12 # com 3
        )
    ''')
    tree = pytree_utils.ParseCodeToTree(code)
    comment_splicer.SpliceComments(tree)

    trailer = self._FindNthChildNamed(tree, 'trailer', 1)
    self._AssertNodeIsComment(trailer.children[1], '# com 1')

    arglist = self._FindNthChildNamed(tree, 'arglist', 1)
    self._AssertNodeIsComment(arglist.children[2], '# com 2')

    arith_expr = self._FindNthChildNamed(tree, 'arith_expr', 1)
    self._AssertNodeIsComment(arith_expr.children[-1], '# com 3')


if __name__ == '__main__':
  unittest.main()<|MERGE_RESOLUTION|>--- conflicted
+++ resolved
@@ -37,11 +37,7 @@
 
   def _FindNthChildNamed(self, node, name, n=1):
     for i, child in enumerate(
-<<<<<<< HEAD
-        filter(lambda c: pytree_utils.NodeName(c) == name, node.pre_order())):
-=======
         [c for c in node.pre_order() if pytree_utils.NodeName(c) == name]):
->>>>>>> a22db837
       if i == n - 1:
         return child
     raise RuntimeError('No Nth child for n={0}'.format(n))
