--- conflicted
+++ resolved
@@ -23,29 +23,8 @@
     - name: Update pip
       run: |
         python -m pip install --upgrade pip
-<<<<<<< HEAD
-    - name: Install yapf
-      run: |
-        pip install .
-    - name: Lint with flake8
-      run: |
-        python -m pip install flake8
-        flake8 . --statistics
-=======
->>>>>>> 89cf5c0d
     - name: Test with pytest
       run: |
         pip install pytest
         pip install pytest-cov
-<<<<<<< HEAD
-        pytest
-    - name: Lint with isort
-      run: |
-        pip install isort
-        isort . --check --diff
-    - name: Lint with yapf
-      run: |
-        yapf . --diff --recursive
-=======
-        pytest
->>>>>>> 89cf5c0d
+        pytest