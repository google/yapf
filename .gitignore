#==============================================================================#
# This file specifies intentionally untracked files that git should ignore.
# See: http://www.kernel.org/pub/software/scm/git/docs/gitignore.html
#
# This file is intentionally different from the output of `git svn show-ignore`,
# as most of those are useless.
#==============================================================================#

#==============================================================================#
# File extensions to be ignored anywhere in the tree.
#==============================================================================#
# Temp files created by most text editors.
*~
# Merge files created by git.
*.orig
# Byte compiled python modules.
*.pyc
# vim swap files
.*.sw?
.sw?
# OS X specific files.
.DS_store
*.pickle

#==============================================================================#
# Files to ignore
#==============================================================================#
/.coverage

# Directories to ignore (do not add trailing '/'s, they skip symlinks).
#==============================================================================#
/build
/dist
/.tox
/yapf.egg-info

# IDEs
/.idea
/.vscode/settings.json
<<<<<<< HEAD
/.venv*/
=======

# Virtual Environment
/.venv*/

# Worktrees
/.wt
>>>>>>> 88b72a25
<|MERGE_RESOLUTION|>--- conflicted
+++ resolved
@@ -13,14 +13,14 @@
 *~
 # Merge files created by git.
 *.orig
-# Byte compiled python modules.
+# Compiled python.
 *.pyc
+*.pickle
 # vim swap files
 .*.sw?
 .sw?
 # OS X specific files.
 .DS_store
-*.pickle
 
 #==============================================================================#
 # Files to ignore
@@ -37,13 +37,9 @@
 # IDEs
 /.idea
 /.vscode/settings.json
-<<<<<<< HEAD
-/.venv*/
-=======
 
 # Virtual Environment
 /.venv*/
 
 # Worktrees
-/.wt
->>>>>>> 88b72a25
+/.wt