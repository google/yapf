# Copyright 2015 Google Inc. All Rights Reserved.
#
# Licensed under the Apache License, Version 2.0 (the "License");
# you may not use this file except in compliance with the License.
# You may obtain a copy of the License at
#
#     http://www.apache.org/licenses/LICENSE-2.0
#
# Unless required by applicable law or agreed to in writing, software
# distributed under the License is distributed on an "AS IS" BASIS,
# WITHOUT WARRANTIES OR CONDITIONS OF ANY KIND, either express or implied.
# See the License for the specific language governing permissions and
# limitations under the License.
"""Enhanced token information for formatting."""

import keyword
import re

<<<<<<< HEAD
from yapf.ylib2to3.pgen2 import token
from yapf.ylib2to3.pytree import type_repr
=======
from functools import lru_cache
from lib2to3.pgen2 import token
>>>>>>> 4677c5d6

from yapf.pytree import pytree_utils
from yapf.yapflib import style
from yapf.yapflib import subtypes

CONTINUATION = token.N_TOKENS

_OPENING_BRACKETS = frozenset({'(', '[', '{'})
_CLOSING_BRACKETS = frozenset({')', ']', '}'})


def _TabbedContinuationAlignPadding(spaces, align_style, tab_width):
  """Build padding string for continuation alignment in tabbed indentation.

  Arguments:
    spaces: (int) The number of spaces to place before the token for alignment.
    align_style: (str) The alignment style for continuation lines.
    tab_width: (int) Number of columns of each tab character.

  Returns:
    A padding string for alignment with style specified by align_style option.
  """
  if align_style in ('FIXED', 'VALIGN-RIGHT'):
    if spaces > 0:
      return '\t' * int((spaces + tab_width - 1) / tab_width)
    return ''
  return ' ' * spaces


class FormatToken(object):
  """Enhanced token information for formatting.

  This represents the token plus additional information useful for reformatting
  the code.

  Attributes:
    node: The original token node.
    next_token: The token in the logical line after this token or None if this
      is the last token in the logical line.
    previous_token: The token in the logical line before this token or None if
      this is the first token in the logical line.
    matching_bracket: If a bracket token ('[', '{', or '(') the matching
      bracket.
    parameters: If this and its following tokens make up a parameter list, then
      this is a list of those parameters.
    container_opening: If the object is in a container, this points to its
      opening bracket.
    container_elements: If this is the start of a container, a list of the
      elements in the container.
    whitespace_prefix: The prefix for the whitespace.
    spaces_required_before: The number of spaces required before a token. This
      is a lower-bound for the formatter and not a hard requirement. For
      instance, a comment may have n required spaces before it. But the
      formatter won't place n spaces before all comments. Only those that are
      moved to the end of a line of code. The formatter may use different
      spacing when appropriate.
    total_length: The total length of the logical line up to and including
      whitespace and this token. However, this doesn't include the initial
      indentation amount.
    split_penalty: The penalty for splitting the line before this token.
    can_break_before: True if we're allowed to break before this token.
    must_break_before: True if we're required to break before this token.
    newlines: The number of newlines needed before this token.
  """

  def __init__(self, node, name):
    """Constructor.

    Arguments:
      node: (pytree.Leaf) The node that's being wrapped.
      name: (string) The name of the node.
    """
    self.node = node
    self.name = name
    self.type = node.type
    self.column = node.column
    self.lineno = node.lineno
    self.value = node.value

    if self.is_continuation:
      self.value = node.value.rstrip()

    self.next_token = None
    self.previous_token = None
    self.matching_bracket = None
    self.parameters = []
    self.container_opening = None
    self.container_elements = []
    self.whitespace_prefix = ''
    self.total_length = 0
    self.split_penalty = 0
    self.can_break_before = False
    self.must_break_before = pytree_utils.GetNodeAnnotation(
        node, pytree_utils.Annotation.MUST_SPLIT, default=False)
    self.newlines = pytree_utils.GetNodeAnnotation(
        node, pytree_utils.Annotation.NEWLINES)
    self.spaces_required_before = 0

    if self.is_comment:
      self.spaces_required_before = style.Get('SPACES_BEFORE_COMMENT')

    stypes = pytree_utils.GetNodeAnnotation(node,
                                            pytree_utils.Annotation.SUBTYPE)
    self.subtypes = {subtypes.NONE} if not stypes else stypes
    self.is_pseudo = hasattr(node, 'is_pseudo') and node.is_pseudo

  @property
  def formatted_whitespace_prefix(self):
    if style.Get('INDENT_BLANK_LINES'):
      without_newlines = self.whitespace_prefix.lstrip('\n')
      height = len(self.whitespace_prefix) - len(without_newlines)
      if height:
        return ('\n' + without_newlines) * height
    return self.whitespace_prefix

  def AddWhitespacePrefix(self, newlines_before, spaces=0, indent_level=0):
    """Register a token's whitespace prefix.

    This is the whitespace that will be output before a token's string.

    Arguments:
      newlines_before: (int) The number of newlines to place before the token.
      spaces: (int) The number of spaces to place before the token.
      indent_level: (int) The indentation level.
    """
    if style.Get('USE_TABS'):
      if newlines_before > 0:
        indent_before = '\t' * indent_level + _TabbedContinuationAlignPadding(
            spaces, style.Get('CONTINUATION_ALIGN_STYLE'),
            style.Get('INDENT_WIDTH'))
      else:
        indent_before = '\t' * indent_level + ' ' * spaces
    else:
      indent_before = (' ' * indent_level * style.Get('INDENT_WIDTH') +
                       ' ' * spaces)

    if self.is_comment:
      comment_lines = [s.lstrip() for s in self.value.splitlines()]
      self.value = ('\n' + indent_before).join(comment_lines)

      # Update our own value since we are changing node value
      self.value = self.value

    if not self.whitespace_prefix:
      self.whitespace_prefix = ('\n' * (self.newlines or newlines_before) +
                                indent_before)
    else:
      self.whitespace_prefix += indent_before

  def AdjustNewlinesBefore(self, newlines_before):
    """Change the number of newlines before this token."""
    self.whitespace_prefix = ('\n' * newlines_before +
                              self.whitespace_prefix.lstrip('\n'))

  def RetainHorizontalSpacing(self, first_column, depth):
    """Retains a token's horizontal spacing."""
    previous = self.previous_token
    if not previous:
      return

    if previous.is_pseudo:
      previous = previous.previous_token
      if not previous:
        return

    cur_lineno = self.lineno
    prev_lineno = previous.lineno
    if previous.is_multiline_string:
      prev_lineno += previous.value.count('\n')

    if (cur_lineno != prev_lineno or
        (previous.is_pseudo and previous.value != ')' and
         cur_lineno != previous.previous_token.lineno)):
      self.spaces_required_before = (
          self.column - first_column + depth * style.Get('INDENT_WIDTH'))
      return

    cur_column = self.column
    prev_column = previous.column
    prev_len = len(previous.value)

    if previous.is_pseudo and previous.value == ')':
      prev_column -= 1
      prev_len = 0

    if previous.is_multiline_string:
      prev_len = len(previous.value.split('\n')[-1])
      if '\n' in previous.value:
        prev_column = 0  # Last line starts in column 0.

    self.spaces_required_before = cur_column - (prev_column + prev_len)

  def OpensScope(self):
    return self.value in _OPENING_BRACKETS

  def ClosesScope(self):
    return self.value in _CLOSING_BRACKETS

  def AddSubtype(self, subtype):
    self.subtypes.add(subtype)

  def __repr__(self):
    msg = ('FormatToken(name={0}, value={1}, column={2}, lineno={3}, '
           'splitpenalty={4}'.format(
               'DOCSTRING' if self.is_docstring else self.name, self.value,
               self.column, self.lineno, self.split_penalty))
    msg += ', pseudo)' if self.is_pseudo else ')'
    return msg

  @property
  def node_split_penalty(self):
    """Split penalty attached to the pytree node of this token."""
    return pytree_utils.GetNodeAnnotation(
        self.node, pytree_utils.Annotation.SPLIT_PENALTY, default=0)

  @property
  def is_binary_op(self):
    """Token is a binary operator."""
    return subtypes.BINARY_OPERATOR in self.subtypes

  @property
  @lru_cache()
  def is_arithmetic_op(self):
    """Token is an arithmetic operator."""
    return self.value in frozenset({
        '+',  # Add
        '-',  # Subtract
        '*',  # Multiply
        '@',  # Matrix Multiply
        '/',  # Divide
        '//',  # Floor Divide
        '%',  # Modulo
        '<<',  # Left Shift
        '>>',  # Right Shift
        '|',  # Bitwise Or
        '&',  # Bitwise Add
        '^',  # Bitwise Xor
        '**',  # Power
    })

  @property
  def is_simple_expr(self):
    """Token is an operator in a simple expression."""
    return subtypes.SIMPLE_EXPRESSION in self.subtypes

  @property
  def is_subscript_colon(self):
    """Token is a subscript colon."""
    return subtypes.SUBSCRIPT_COLON in self.subtypes

  @property
  def is_comment(self):
    return self.type == token.COMMENT

  @property
  def is_continuation(self):
    return self.type == CONTINUATION

  @property
  @lru_cache()
  def is_keyword(self):
    return keyword.iskeyword(self.value) or \
        (self.value == 'match' and type_repr(self.node.parent.type) == 'match_stmt') or \
        (self.value == 'case' and type_repr(self.node.parent.type) == 'case_block')

  @property
  def is_name(self):
    return self.type == token.NAME and not self.is_keyword

  @property
  def is_number(self):
    return self.type == token.NUMBER

  @property
  def is_string(self):
    return self.type == token.STRING

  @property
  def is_multiline_string(self):
    """Test if this string is a multiline string.

    Returns:
      A multiline string always ends with triple quotes, so if it is a string
      token, inspect the last 3 characters and return True if it is a triple
      double or triple single quote mark.
    """
    return self.is_string and self.value.endswith(('"""', "'''"))

  @property
  def is_docstring(self):
    return self.is_string and self.previous_token is None

  @property
  def is_pylint_comment(self):
    return self.is_comment and re.match(r'#.*\bpylint:\s*(disable|enable)=',
                                        self.value)

  @property
  def is_pytype_comment(self):
    return self.is_comment and re.match(r'#.*\bpytype:\s*(disable|enable)=',
                                        self.value)

  @property
  def is_copybara_comment(self):
    return self.is_comment and re.match(
        r'#.*\bcopybara:\s*(strip|insert|replace)', self.value)<|MERGE_RESOLUTION|>--- conflicted
+++ resolved
@@ -16,13 +16,9 @@
 import keyword
 import re
 
-<<<<<<< HEAD
+
+from functools import lru_cache
 from yapf.ylib2to3.pgen2 import token
-from yapf.ylib2to3.pytree import type_repr
-=======
-from functools import lru_cache
-from lib2to3.pgen2 import token
->>>>>>> 4677c5d6
 
 from yapf.pytree import pytree_utils
 from yapf.yapflib import style
