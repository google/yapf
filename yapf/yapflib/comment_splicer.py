--- conflicted
+++ resolved
@@ -100,19 +100,10 @@
               #
               # In this case, we need to split them up ourselves.
               before = []
-<<<<<<< HEAD
-              before_lineno = comment_lineno
-
-=======
->>>>>>> c5685703
               after = []
               after_lineno = comment_lineno
 
               index = 0
-<<<<<<< HEAD
-              prefix_indent
-=======
->>>>>>> c5685703
               while index < len(comments):
                 cmt = comments[index]
                 if not cmt.strip() or cmt.startswith(prefix_indent + '#'):
@@ -131,11 +122,7 @@
                                             comment_column,
                                             standalone=True),
                   ancestor_at_indent)
-<<<<<<< HEAD
-              if len(after):
-=======
               if after:
->>>>>>> c5685703
                 after_column = len(after[0]) - len(after[0].lstrip())
                 comment_column -= comment_column - after_column
                 pytree_utils.InsertNodesAfter(
