--- conflicted
+++ resolved
@@ -195,17 +195,10 @@
     # trailer ::= '(' [arglist] ')' | '[' subscriptlist ']' | '.' NAME
     if node.children[0].value == '.':
       before = style.Get('SPLIT_BEFORE_DOT')
-<<<<<<< HEAD
-      _SetSplitPenalty(node.children[0], STRONGLY_CONNECTED
-                       if before else DOTTED_NAME)
-      _SetSplitPenalty(node.children[1], DOTTED_NAME
-                       if before else STRONGLY_CONNECTED)
-=======
       _SetSplitPenalty(node.children[0],
                        STRONGLY_CONNECTED if before else DOTTED_NAME)
       _SetSplitPenalty(node.children[1],
                        DOTTED_NAME if before else STRONGLY_CONNECTED)
->>>>>>> 5b241d1b
     elif len(node.children) == 2:
       # Don't split an empty argument list if at all possible.
       _SetSplitPenalty(node.children[1], VERY_STRONGLY_CONNECTED)
