--- conflicted
+++ resolved
@@ -32,9 +32,6 @@
 CRLF = '\r\n'
 
 
-<<<<<<< HEAD
-def GetDefaultStyleForDir(dirname, default_style=style.DEFAULT_STYLE):
-=======
 def _GetExcludePatternsFromFile(filename):
   ignore_patterns = []
   # See if we have a .yapfignore file.
@@ -65,8 +62,7 @@
   return _GetExcludePatternsFromFile(ignore_file)
 
 
-def GetDefaultStyleForDir(dirname):
->>>>>>> e15765cb
+def GetDefaultStyleForDir(dirname, default_style=style.DEFAULT_STYLE):
   """Return default style name for a given directory.
 
   Looks for .style.yapf or setup.cfg in the parent directories.
