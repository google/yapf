# Copyright 2015 Google Inc. All Rights Reserved.
#
# Licensed under the Apache License, Version 2.0 (the "License");
# you may not use this file except in compliance with the License.
# You may obtain a copy of the License at
#
#     http://www.apache.org/licenses/LICENSE-2.0
#
# Unless required by applicable law or agreed to in writing, software
# distributed under the License is distributed on an "AS IS" BASIS,
# WITHOUT WARRANTIES OR CONDITIONS OF ANY KIND, either express or implied.
# See the License for the specific language governing permissions and
# limitations under the License.
"""Interface to file resources.

This module provides functions for interfacing with files: opening, writing, and
querying.
"""

import codecs
import fnmatch
import os
import re
import sys
from configparser import ConfigParser
from io import StringIO
from tokenize import detect_encoding

<<<<<<< HEAD
from yapf.yapflib import errors, py3compat, style
=======
from yapf.yapflib import errors
from yapf.yapflib import style
>>>>>>> 4677c5d6

CR = '\r'
LF = '\n'
CRLF = '\r\n'


def _GetExcludePatternsFromYapfIgnore(filename):
  """Get a list of file patterns to ignore from .yapfignore."""
  ignore_patterns = []
  if os.path.isfile(filename) and os.access(filename, os.R_OK):
    with open(filename, 'r') as fd:
      for line in fd:
        if line.strip() and not line.startswith('#'):
          ignore_patterns.append(line.strip())

    if any(e.startswith('./') for e in ignore_patterns):
      raise errors.YapfError('path in .yapfignore should not start with ./')

  return ignore_patterns


def _GetExcludePatternsFromPyprojectToml(filename):
  """Get a list of file patterns to ignore from pyproject.toml."""
  ignore_patterns = []
  try:
    import tomli as tomllib
  except ImportError:
    raise errors.YapfError(
        "tomli package is needed for using pyproject.toml as a "
        "configuration file")

  if os.path.isfile(filename) and os.access(filename, os.R_OK):
    with open(filename, 'rb') as fd:
      pyproject_toml = tomllib.load(fd)
    ignore_patterns = pyproject_toml.get('tool',
                                         {}).get('yapfignore',
                                                 {}).get('ignore_patterns', [])
    if any(e.startswith('./') for e in ignore_patterns):
      raise errors.YapfError('path in pyproject.toml should not start with ./')

  return ignore_patterns


def GetExcludePatternsForDir(dirname):
  """Return patterns of files to exclude from ignorefile in a given directory.

  Looks for .yapfignore in the directory dirname.

  Arguments:
    dirname: (unicode) The name of the directory.

  Returns:
    A List of file patterns to exclude if ignore file is found, otherwise empty
    List.
  """
  ignore_patterns = []

  yapfignore_file = os.path.join(dirname, '.yapfignore')
  if os.path.exists(yapfignore_file):
    ignore_patterns += _GetExcludePatternsFromYapfIgnore(yapfignore_file)

  pyproject_toml_file = os.path.join(dirname, 'pyproject.toml')
  if os.path.exists(pyproject_toml_file):
    ignore_patterns += _GetExcludePatternsFromPyprojectToml(pyproject_toml_file)
  return ignore_patterns


def GetDefaultStyleForDir(dirname, default_style=style.DEFAULT_STYLE):
  """Return default style name for a given directory.

  Looks for .style.yapf or setup.cfg or pyproject.toml in the parent
  directories.

  Arguments:
    dirname: (unicode) The name of the directory.
    default_style: The style to return if nothing is found. Defaults to the
                   global default style ('pep8') unless otherwise specified.

  Returns:
    The filename if found, otherwise return the default style.
  """
  dirname = os.path.abspath(dirname)
  while True:
    # See if we have a .style.yapf file.
    style_file = os.path.join(dirname, style.LOCAL_STYLE)
    if os.path.exists(style_file):
      return style_file

    # See if we have a setup.cfg file with a '[yapf]' section.
    config_file = os.path.join(dirname, style.SETUP_CONFIG)
    try:
      fd = open(config_file)
    except IOError:
      pass  # It's okay if it's not there.
    else:
      with fd:
        config = ConfigParser()
        config.read_file(fd)
        if config.has_section('yapf'):
          return config_file

    # See if we have a pyproject.toml file with a '[tool.yapf]'  section.
    config_file = os.path.join(dirname, style.PYPROJECT_TOML)
    try:
      fd = open(config_file, 'rb')
    except IOError:
      pass  # It's okay if it's not there.
    else:
      with fd:
        try:
          import tomli as tomllib
        except ImportError:
          raise errors.YapfError(
              "tomli package is needed for using pyproject.toml as a "
              "configuration file")

        pyproject_toml = tomllib.load(fd)
        style_dict = pyproject_toml.get('tool', {}).get('yapf', None)
        if style_dict is not None:
          return config_file

    if (not dirname or not os.path.basename(dirname) or
        dirname == os.path.abspath(os.path.sep)):
      break
    dirname = os.path.dirname(dirname)

  global_file = os.path.expanduser(style.GLOBAL_STYLE)
  if os.path.exists(global_file):
    return global_file

  return default_style


def GetCommandLineFiles(command_line_file_list, recursive, exclude):
  """Return the list of files specified on the command line."""
  return _FindPythonFiles(command_line_file_list, recursive, exclude)


def WriteReformattedCode(filename,
                         reformatted_code,
                         encoding='',
                         in_place=False):
  """Emit the reformatted code.

  Write the reformatted code into the file, if in_place is True. Otherwise,
  write to stdout.

  Arguments:
    filename: (unicode) The name of the unformatted file.
    reformatted_code: (unicode) The reformatted code.
    encoding: (unicode) The encoding of the file.
    in_place: (bool) If True, then write the reformatted code to the file.
  """
  if in_place:
    with codecs.open(filename, mode='w', encoding=encoding) as fd:
      fd.write(reformatted_code)
  else:
    sys.stdout.buffer.write(reformatted_code.encode('utf-8'))


def LineEnding(lines):
  """Retrieve the line ending of the original source."""
  endings = {CRLF: 0, CR: 0, LF: 0}
  for line in lines:
    if line.endswith(CRLF):
      endings[CRLF] += 1
    elif line.endswith(CR):
      endings[CR] += 1
    elif line.endswith(LF):
      endings[LF] += 1
  return sorted((LF, CRLF, CR), key=endings.get, reverse=True)[0]


def _FindPythonFiles(filenames, recursive, exclude):
  """Find all Python files."""
  if exclude and any(e.startswith('./') for e in exclude):
    raise errors.YapfError("path in '--exclude' should not start with ./")
  exclude = exclude and [e.rstrip("/" + os.path.sep) for e in exclude]

  python_files = []
  for filename in filenames:
    if filename != '.' and exclude and IsIgnored(filename, exclude):
      continue
    if os.path.isdir(filename):
      if not recursive:
        raise errors.YapfError(
            "directory specified without '--recursive' flag: %s" % filename)

      # TODO(morbo): Look into a version of os.walk that can handle recursion.
      excluded_dirs = []
      for dirpath, dirnames, filelist in os.walk(filename):
        if dirpath != '.' and exclude and IsIgnored(dirpath, exclude):
          excluded_dirs.append(dirpath)
          continue
        elif any(dirpath.startswith(e) for e in excluded_dirs):
          continue
        for f in filelist:
          filepath = os.path.join(dirpath, f)
          if exclude and IsIgnored(filepath, exclude):
            continue
          if IsPythonFile(filepath):
            python_files.append(filepath)
        # To prevent it from scanning the contents excluded folders, os.walk()
        # lets you amend its list of child dirs `dirnames`. These edits must be
        # made in-place instead of creating a modified copy of `dirnames`.
        # list.remove() is slow and list.pop() is a headache. Instead clear
        # `dirnames` then repopulate it.
        dirnames_ = [dirnames.pop(0) for i in range(len(dirnames))]
        for dirname in dirnames_:
          dir_ = os.path.join(dirpath, dirname)
          if IsIgnored(dir_, exclude):
            excluded_dirs.append(dir_)
          else:
            dirnames.append(dirname)

    elif os.path.isfile(filename):
      python_files.append(filename)

  return python_files


def IsIgnored(path, exclude):
  """Return True if filename matches any patterns in exclude."""
  if exclude is None:
    return False
  path = path.lstrip(os.path.sep)
  while path.startswith('.' + os.path.sep):
    path = path[2:]
  return any(fnmatch.fnmatch(path, e.rstrip(os.path.sep)) for e in exclude)


def IsPythonFile(filename):
  """Return True if filename is a Python file."""
  if os.path.splitext(filename)[1] == '.py':
    return True

  try:
    with open(filename, 'rb') as fd:
      encoding = detect_encoding(fd.readline)[0]

    # Check for correctness of encoding.
    with codecs.open(filename, mode='r', encoding=encoding) as fd:
      fd.read()
  except UnicodeDecodeError:
    encoding = 'latin-1'
  except (IOError, SyntaxError):
    # If we fail to detect encoding (or the encoding cookie is incorrect - which
    # will make detect_encoding raise SyntaxError), assume it's not a Python
    # file.
    return False

  try:
    with codecs.open(filename, mode='r', encoding=encoding) as fd:
      first_line = fd.readline(256)
  except IOError:
    return False

  return re.match(r'^#!.*\bpython[23]?\b', first_line)


def FileEncoding(filename):
  """Return the file's encoding."""
  with open(filename, 'rb') as fd:
    return detect_encoding(fd.readline)[0]<|MERGE_RESOLUTION|>--- conflicted
+++ resolved
@@ -26,12 +26,7 @@
 from io import StringIO
 from tokenize import detect_encoding
 
-<<<<<<< HEAD
 from yapf.yapflib import errors, py3compat, style
-=======
-from yapf.yapflib import errors
-from yapf.yapflib import style
->>>>>>> 4677c5d6
 
 CR = '\r'
 LF = '\n'
