# Copyright 2015 Google Inc. All Rights Reserved.
#
# Licensed under the Apache License, Version 2.0 (the "License");
# you may not use this file except in compliance with the License.
# You may obtain a copy of the License at
#
#     http://www.apache.org/licenses/LICENSE-2.0
#
# Unless required by applicable law or agreed to in writing, software
# distributed under the License is distributed on an "AS IS" BASIS,
# WITHOUT WARRANTIES OR CONDITIONS OF ANY KIND, either express or implied.
# See the License for the specific language governing permissions and
# limitations under the License.
"""Decide what the format for the code should be.

The `logical_line.LogicalLine`s are now ready to be formatted. LogicalLInes that
can be merged together are. The best formatting is returned as a string.

  Reformat(): the main function exported by this module.
"""

from __future__ import unicode_literals

import collections
from distutils.errors import LinkError
import heapq
import re

from lib2to3 import pytree
from lib2to3.pgen2 import token

from yapf.pytree import pytree_utils
from yapf.yapflib import format_decision_state
from yapf.yapflib import format_token
from yapf.yapflib import line_joiner
from yapf.yapflib import style
from yapf.yapflib import verifier


def Reformat(llines, verify=False, lines=None):
  """Reformat the logical lines.

  Arguments:
    llines: (list of logical_line.LogicalLine) Lines we want to format.
    verify: (bool) True if reformatted code should be verified for syntax.
    lines: (set of int) The lines which can be modified or None if there is no
      line range restriction.

  Returns:
    A string representing the reformatted code.
  """
  final_lines = []
  prev_line = None  # The previous line.
  indent_width = style.Get('INDENT_WIDTH')

  for lline in _SingleOrMergedLines(llines):
    first_token = lline.first
    _FormatFirstToken(first_token, lline.depth, prev_line, final_lines)

    indent_amt = indent_width * lline.depth
    state = format_decision_state.FormatDecisionState(lline, indent_amt)
    state.MoveStateToNextToken()

    if not lline.disable:
      if lline.first.is_comment:
        lline.first.value = lline.first.value.rstrip()
      elif lline.last.is_comment:
        lline.last.value = lline.last.value.rstrip()
      if prev_line and prev_line.disable:
        # Keep the vertical spacing between a disabled and enabled formatting
        # region.
        _RetainRequiredVerticalSpacingBetweenTokens(lline.first, prev_line.last,
                                                    lines)
      if any(tok.is_comment for tok in lline.tokens):
        _RetainVerticalSpacingBeforeComments(lline)

    if lline.disable or _LineHasContinuationMarkers(lline):
      _RetainHorizontalSpacing(lline)
      _RetainRequiredVerticalSpacing(lline, prev_line, lines)
      _EmitLineUnformatted(state)

    elif (_LineContainsPylintDisableLineTooLong(lline) or
          _LineContainsI18n(lline)):
      # Don't modify vertical spacing, but fix any horizontal spacing issues.
      _RetainRequiredVerticalSpacing(lline, prev_line, lines)
      _EmitLineUnformatted(state)

    elif _CanPlaceOnSingleLine(lline) and not any(tok.must_break_before
                                                  for tok in lline.tokens):
      # The logical line fits on one line.
      while state.next_token:
        state.AddTokenToState(newline=False, dry_run=False)

    elif not _AnalyzeSolutionSpace(state):
      # Failsafe mode. If there isn't a solution to the line, then just emit
      # it as is.
      state = format_decision_state.FormatDecisionState(lline, indent_amt)
      state.MoveStateToNextToken()
      _RetainHorizontalSpacing(lline)
      _RetainRequiredVerticalSpacing(lline, prev_line, None)
      _EmitLineUnformatted(state)

    final_lines.append(lline)
    prev_line = lline


  """Xiao's alignment implementation"""
  if style.Get('ALIGN_ASSIGNMENT'):
    _AlignAssignment(final_lines)
  if style.Get('ALIGN_DICT_COLON'):
    _AlignDictColon(final_lines)
  if style.Get('ALIGN_ARGUMENT_ASSIGNMENT'):
    _AlignArgAssign(final_lines)

  _AlignTrailingComments(final_lines)
  return _FormatFinalLines(final_lines, verify)


def _RetainHorizontalSpacing(line):
  """Retain all horizontal spacing between tokens."""
  for tok in line.tokens:
    tok.RetainHorizontalSpacing(line.first.column, line.depth)


def _RetainRequiredVerticalSpacing(cur_line, prev_line, lines):
  """Retain all vertical spacing between lines."""
  prev_tok = None
  if prev_line is not None:
    prev_tok = prev_line.last

  if cur_line.disable:
    # After the first token we are acting on a single line. So if it is
    # disabled we must not reformat.
    lines = set()

  for cur_tok in cur_line.tokens:
    _RetainRequiredVerticalSpacingBetweenTokens(cur_tok, prev_tok, lines)
    prev_tok = cur_tok


def _RetainRequiredVerticalSpacingBetweenTokens(cur_tok, prev_tok, lines):
  """Retain vertical spacing between two tokens if not in editable range."""
  if prev_tok is None:
    return

  if prev_tok.is_string:
    prev_lineno = prev_tok.lineno + prev_tok.value.count('\n')
  elif prev_tok.is_pseudo:
    if not prev_tok.previous_token.is_multiline_string:
      prev_lineno = prev_tok.previous_token.lineno
    else:
      prev_lineno = prev_tok.lineno
  else:
    prev_lineno = prev_tok.lineno

  if cur_tok.is_comment:
    cur_lineno = cur_tok.lineno - cur_tok.value.count('\n')
  else:
    cur_lineno = cur_tok.lineno

  if not prev_tok.is_comment and prev_tok.value.endswith('\\'):
    prev_lineno += prev_tok.value.count('\n')

  required_newlines = cur_lineno - prev_lineno
  if cur_tok.is_comment and not prev_tok.is_comment:
    # Don't adjust between a comment and non-comment.
    pass
  elif lines and lines.intersection(range(prev_lineno, cur_lineno + 1)):
    desired_newlines = cur_tok.whitespace_prefix.count('\n')
    whitespace_lines = range(prev_lineno + 1, cur_lineno)
    deletable_lines = len(lines.intersection(whitespace_lines))
    required_newlines = max(required_newlines - deletable_lines,
                            desired_newlines)

  cur_tok.AdjustNewlinesBefore(required_newlines)


def _RetainVerticalSpacingBeforeComments(line):
  """Retain vertical spacing before comments."""
  prev_token = None
  for tok in line.tokens:
    if tok.is_comment and prev_token:
      if tok.lineno - tok.value.count('\n') - prev_token.lineno > 1:
        tok.AdjustNewlinesBefore(ONE_BLANK_LINE)

    prev_token = tok


def _EmitLineUnformatted(state):
  """Emit the line without formatting.

  The line contains code that if reformatted would break a non-syntactic
  convention. E.g., i18n comments and function calls are tightly bound by
  convention. Instead, we calculate when / if a newline should occur and honor
  that. But otherwise the code emitted will be the same as the original code.

  Arguments:
    state: (format_decision_state.FormatDecisionState) The format decision
      state.
  """
  while state.next_token:
    previous_token = state.next_token.previous_token
    previous_lineno = previous_token.lineno

    if previous_token.is_multiline_string or previous_token.is_string:
      previous_lineno += previous_token.value.count('\n')

    if previous_token.is_continuation:
      newline = False
    else:
      newline = state.next_token.lineno > previous_lineno

    state.AddTokenToState(newline=newline, dry_run=False)


def _LineContainsI18n(line):
  """Return true if there are i18n comments or function calls in the line.

  I18n comments and pseudo-function calls are closely related. They cannot
  be moved apart without breaking i18n.

  Arguments:
    line: (logical_line.LogicalLine) The line currently being formatted.

  Returns:
    True if the line contains i18n comments or function calls. False otherwise.
  """
  if style.Get('I18N_COMMENT'):
    for tok in line.tokens:
      if tok.is_comment and re.match(style.Get('I18N_COMMENT'), tok.value):
        # Contains an i18n comment.
        return True

  if style.Get('I18N_FUNCTION_CALL'):
    length = len(line.tokens)
    for index in range(length - 1):
      if (line.tokens[index + 1].value == '(' and
          line.tokens[index].value in style.Get('I18N_FUNCTION_CALL')):
        return True
  return False


def _LineContainsPylintDisableLineTooLong(line):
  """Return true if there is a "pylint: disable=line-too-long" comment."""
  return re.search(r'\bpylint:\s+disable=line-too-long\b', line.last.value)


def _LineHasContinuationMarkers(line):
  """Return true if the line has continuation markers in it."""
  return any(tok.is_continuation for tok in line.tokens)


def _CanPlaceOnSingleLine(line):
  """Determine if the logical line can go on a single line.

  Arguments:
    line: (logical_line.LogicalLine) The line currently being formatted.

  Returns:
    True if the line can or should be added to a single line. False otherwise.
  """
  token_names = [x.name for x in line.tokens]
  if (style.Get('FORCE_MULTILINE_DICT') and 'LBRACE' in token_names):
    return False
  indent_amt = style.Get('INDENT_WIDTH') * line.depth
  last = line.last
  last_index = -1
  if (last.is_pylint_comment or last.is_pytype_comment or
      last.is_copybara_comment):
    last = last.previous_token
    last_index = -2
  if last is None:
    return True
  return (last.total_length + indent_amt <= style.Get('COLUMN_LIMIT') and
          not any(tok.is_comment for tok in line.tokens[:last_index]))


def _AlignTrailingComments(final_lines):
  """Align trailing comments to the same column."""
  final_lines_index = 0
  while final_lines_index < len(final_lines):
    line = final_lines[final_lines_index]
    assert line.tokens

    processed_content = False

    for tok in line.tokens:
      if (tok.is_comment and isinstance(tok.spaces_required_before, list) and
          tok.value.startswith('#')):
        # All trailing comments 
        # NOTE not including comments that appear on a line by themselves
        # in this block should be indented at the same level. The block is
        # terminated by an empty line or EOF. Enumerate through each line in
        # the block and calculate the max line length. Once complete, use the
        # first col value greater than that value and create the necessary for
        # each line accordingly.
        all_pc_line_lengths = []  # All pre-comment line lengths
        max_line_length = 0

        while True:
          # EOF
          if final_lines_index + len(all_pc_line_lengths) == len(final_lines):
            break

          this_line = final_lines[final_lines_index + len(all_pc_line_lengths)]

          # Blank line - note that content is preformatted so we don't need to
          # worry about spaces/tabs; a blank line will always be '\n\n'.
          assert this_line.tokens
          if (all_pc_line_lengths and
              this_line.tokens[0].formatted_whitespace_prefix.startswith('\n\n')
             ):
            break

          if this_line.disable:
            all_pc_line_lengths.append([])
            continue

          # Calculate the length of each line in this logical line.
          line_content = ''
          pc_line_lengths = []

          for line_tok in this_line.tokens:
            whitespace_prefix = line_tok.formatted_whitespace_prefix

            newline_index = whitespace_prefix.rfind('\n')
            if newline_index != -1:
              max_line_length = max(max_line_length, len(line_content))
              line_content = ''

              whitespace_prefix = whitespace_prefix[newline_index + 1:]

            '''The part is added by Xiao on the top of original yapf code
              because we don't want comments on newlines align with comments inline
            '''
            if style.Get('ALIGN_NEWLINE_COMMENTS_WITH_INLINE_COMMENTS'):
              if line_tok.is_comment: 
                pc_line_lengths.append(len(line_content))
              else:
                line_content += '{}{}'.format(whitespace_prefix, line_tok.value)
            else:
              if line_tok.is_comment and not line_tok.formatted_whitespace_prefix.startswith('\n'):
                pc_line_lengths.append(len(line_content))
              else:
                line_content += '{}{}'.format(whitespace_prefix, line_tok.value)


          if pc_line_lengths:
            max_line_length = max(max_line_length, max(pc_line_lengths))

          all_pc_line_lengths.append(pc_line_lengths)

        # Calculate the aligned column value
        max_line_length += 2

        aligned_col = None
        for potential_col in tok.spaces_required_before:
          if potential_col > max_line_length:
            aligned_col = potential_col
            break

        if aligned_col is None:
          aligned_col = max_line_length

        # Update the comment token values based on the aligned values
        for all_pc_line_lengths_index, pc_line_lengths in enumerate(
            all_pc_line_lengths):
          if not pc_line_lengths:
            continue

          this_line = final_lines[final_lines_index + all_pc_line_lengths_index]

          pc_line_length_index = 0
          for line_tok in this_line.tokens:
            if line_tok.is_comment and '\n' not in line_tok.formatted_whitespace_prefix:
              assert pc_line_length_index < len(pc_line_lengths)
              assert pc_line_lengths[pc_line_length_index] < aligned_col

              # Note that there may be newlines embedded in the comments, so
              # we need to apply a whitespace prefix to each line.
              whitespace = ' ' * (
                  aligned_col - pc_line_lengths[pc_line_length_index] - 1)
              pc_line_length_index += 1
              
              ''' this is added by Xiao because we don't want comments on newlines
                  to align with comments inline
              '''
              if not style.Get('ALIGN_NEWLINE_COMMENTS_WITH_INLINE_COMMENTS'):
                line_content = '{}{}'.format(whitespace, line_tok.value.strip())
              else:                  
                line_content = []

                for comment_line_index, comment_line in enumerate(
                    line_tok.value.split('\n')):
                  line_content.append('{}{}'.format(whitespace,
                                                  comment_line.strip()))

                  if comment_line_index == 0:
                    whitespace = ' ' * (aligned_col - 1)

                line_content = '\n'.join(line_content)
              
              # Account for initial whitespace already slated for the
              # beginning of the line.
              existing_whitespace_prefix = \
                line_tok.formatted_whitespace_prefix.lstrip('\n')

              if line_content.startswith(existing_whitespace_prefix):
                line_content = line_content[len(existing_whitespace_prefix):]

              line_tok.value = line_content

          assert pc_line_length_index == len(pc_line_lengths)

        final_lines_index += len(all_pc_line_lengths)

        processed_content = True
        break

    if not processed_content:
      final_lines_index += 1



<<<<<<< HEAD
#########################################################################

""" XIAO'S IMPLEMENTATION  """

def _AlignAssignment(final_lines):
  """Align assignment operators and augmented assignment operators to the same column"""

  final_lines_index = 0
  while final_lines_index < len(final_lines):
    line = final_lines[final_lines_index]

    assert line.tokens
    process_content = False

    for tok in line.tokens:
      if tok.is_assign or tok.is_augassign:
        # all pre assignment variable lengths in one block of lines
        all_pa_variables_lengths = []
        max_variables_length = 0

        while True:
            # EOF
          if final_lines_index + len(all_pa_variables_lengths) == len(final_lines):
            break

          this_line_index = final_lines_index + len(all_pa_variables_lengths)
          this_line = final_lines[this_line_index]

          next_line = None
          if this_line_index < len(final_lines) - 1:
            next_line = final_lines[final_lines_index + len(all_pa_variables_lengths) + 1 ]

          assert this_line.tokens, next_line.tokens

          # align them differently when there is a blank line in between
          if (all_pa_variables_lengths and
                this_line.tokens[0].formatted_whitespace_prefix.startswith('\n\n')
            ):
              break

          # if there is a standalone comment or keyword statement line
          # or other lines without assignment in between, break
          elif (all_pa_variables_lengths and
            True not in [tok.is_assign or tok.is_augassign for tok in this_line.tokens]):
            if this_line.tokens[0].is_comment:
              if style.Get('NEW_ALIGNMENT_AFTER_COMMENTLINE'):
                break
            else: break

          if this_line.disable:
            all_pa_variables_lengths.append([])
            continue

          variables_content = ''
          pa_variables_lengths = []
          # only one assignment expression is on each line
          for line_tok in this_line.tokens:
            prefix = line_tok.formatted_whitespace_prefix
            newline_index = prefix.rfind('\n')
            if newline_index != -1:
              variables_content = ''
              prefix = prefix[newline_index + 1:]

            if line_tok.is_assign or line_tok.is_augassign:
              next_tok = line_tok.next_token
              while next_tok and next_tok.value not in ['(', '[', '{']:
                next_tok = next_tok.next_token
              # if there is object(list/tuple/dict) with newline entries, break,
              # update the alignment so far and start to calulate new alignment
              if (next_tok and next_tok.value in ['(', '[', '{'] and
                next_tok.next_token.formatted_whitespace_prefix.startswith('\n')):
                #contain_object_with_newlines = True
                break
              else:
                if line_tok.is_assign:
                  pa_variables_lengths.append(len(variables_content))
                # if augassign, add the extra augmented part to the max length caculation
                elif line_tok.is_augassign:
                  pa_variables_lengths.append(len(variables_content) + len(line_tok.value) - 1 )
                # don't add the tokens after the assignment operator
                break
            else:
              variables_content += '{}{}'.format(prefix, line_tok.value)

          if pa_variables_lengths:
            max_variables_length = max(max_variables_length, max(pa_variables_lengths))

          all_pa_variables_lengths.append(pa_variables_lengths)

          # after saving this line's max variable length,
          # we check if next line has the same depth as this line,
          # if not, we don't want to calculate their max variable length together
          # so we break the while loop, update alignment so far, and
          # then go to next line that has '='
          if next_line:
            if this_line.depth != next_line.depth:
              break
        # if no update of max_length, just go to the next block
        if max_variables_length == 0: continue

        max_variables_length += 2

        # Update the assignment token values based on the max variable length
        for all_pa_variables_lengths_index, pa_variables_lengths in enumerate(
                  all_pa_variables_lengths):
            if not pa_variables_lengths:
                continue
            this_line = final_lines[final_lines_index + all_pa_variables_lengths_index]

            # only one assignment operator on each lline
            for line_tok in this_line.tokens:
              if line_tok.is_assign or line_tok.is_augassign:
                assert len(pa_variables_lengths) == 1
                assert pa_variables_lengths[0] < max_variables_length

                whitespace = ' ' * (
                max_variables_length - pa_variables_lengths[0] - 1)

                assign_content = '{}{}'.format(whitespace, line_tok.value.strip())

                existing_whitespace_prefix = \
                    line_tok.formatted_whitespace_prefix.lstrip('\n')

                if assign_content.startswith(existing_whitespace_prefix):
                    assign_content = assign_content[len(existing_whitespace_prefix):]

                  # update the assignment operator value
                line_tok.value = assign_content

        final_lines_index += len(all_pa_variables_lengths)

        process_content = True
        break

    if not process_content:
        final_lines_index += 1


def _AlignArgAssign(final_lines):
  """Align the assign operators in a argument list to the same column"""
  """NOTE One argument list of one function is on one logical line!
     But funtion calls/argument lists can be in argument list.
  """
  #for l in final_lines:
    #for t in l.tokens:
      #print('tokens:', t.value, t.subtypes)

  final_lines_index = 0
  while final_lines_index < len(final_lines):
    line = final_lines[final_lines_index]
    if line.disable:
      final_lines_index += 1
      continue

    assert line.tokens
    process_content = False

    for tok in line.tokens:
      if tok.is_argassign:

        this_line = line
        line_tokens = this_line.tokens

        for open_index in range(len(line_tokens)):
          line_tok = line_tokens[open_index]
          if line_tok.value == '('and not line_tok.is_pseudo:
            index = open_index
            # skip the comments in the beginning
            index += 1
            line_tok = line_tokens[index]
            while not line_tok.is_argname_start and index < len(line_tokens)-1:
              index += 1
              line_tok = line_tokens[index]

            # check if the argstart is on newline
            if line_tok.is_argname_start and line_tok.formatted_whitespace_prefix.startswith('\n'):
              first_arg_index = index
              first_arg_column = len(line_tok.formatted_whitespace_prefix.lstrip('\n'))

              closing = False
              all_arg_name_lengths = []
              arg_name_lengths = []
              name_content = ''
              arg_column = first_arg_column

              # start with the first argument
              # that has nextline prefix
              while not closing:
                # if there is a comment in between, save, reset and continue to calulate new alignment
                if (style.Get('NEW_ALIGNMENT_AFTER_COMMENTLINE')
                  and arg_name_lengths and line_tok.is_comment
                  and line_tok.formatted_whitespace_prefix.startswith('\n')):
                  all_arg_name_lengths.append(arg_name_lengths)
                  arg_name_lengths = []
                  index += 1
                  line_tok = line_tokens[index]
                  continue

                prefix = line_tok.formatted_whitespace_prefix
                newline_index = prefix.rfind('\n')

                if line_tok.is_argname_start and newline_index != -1:
                  name_content = ''
                  prefix = prefix[newline_index + 1:]
                  arg_column = len(prefix)

                  if arg_name_lengths:
                    argname_end = line_tok
                    while argname_end.is_argname:
                      argname_end = argname_end.next_token
                    # argument without assignment in between
                    if not argname_end.is_argassign:
                      all_arg_name_lengths.append(arg_name_lengths)
                      arg_name_lengths = []
                      index += 1
                      line_tok = line_tokens[index]
                      continue

                # if any argument not on newline
                if (line_tok.is_argname_start
                  and newline_index == -1):
                  arg_column = line_tok.column

                if line_tok.is_argassign and arg_column == first_arg_column:
                  arg_name_lengths.append(len(name_content))
                elif line_tok.is_argname and arg_column == first_arg_column:
                  name_content += '{}{}'.format(prefix, line_tok.value)
                  # add up all token values before the arg assign operator

                index += 1
                if index < len(line_tokens):
                  line_tok = line_tokens[index]

                # if there is a new object(list/tuple/dict) with its entries on newlines,
                # save, reset and continue to calulate new alignment
                if (line_tok.value in ['(', '[','{']
                  and line_tok.next_token.formatted_whitespace_prefix.startswith('\n')):
                  if arg_name_lengths:
                    all_arg_name_lengths.append(arg_name_lengths)
                  arg_name_lengths = []
                  index += 1
                  line_tok = line_tokens[index]
                  continue

                if line_tok.value == ')'and not line_tok.is_pseudo:
                  if line_tok.formatted_whitespace_prefix.startswith('\n'):
                    close_column = len(line_tok.formatted_whitespace_prefix.lstrip('\n'))
                  else: close_column = line_tok.column
                  if close_column < first_arg_column:
                    if arg_name_lengths:
                      all_arg_name_lengths.append(arg_name_lengths)
                    closing = True

              # update the alignment once one full arg list is processed
              if all_arg_name_lengths:
                max_name_length = 0
                all_arg_name_lengths_index = 0
                arg_name_lengths = all_arg_name_lengths[all_arg_name_lengths_index]
                max_name_length = max(arg_name_lengths or [0]) + 2
                arg_lengths_index = 0
                for token in line_tokens[first_arg_index:index]:
                  if token.is_argassign:
                    name_token = token.previous_token
                    while name_token.is_argname and not name_token.is_argname_start:
                      name_token = name_token.previous_token
                    name_column = len(name_token.formatted_whitespace_prefix.lstrip('\n'))
                    if name_column == first_arg_column:
                      if all_arg_name_lengths_index < len(all_arg_name_lengths):
                        if arg_lengths_index == len(arg_name_lengths):
                          all_arg_name_lengths_index += 1
                          arg_name_lengths = all_arg_name_lengths[all_arg_name_lengths_index]
                          max_name_length = max(arg_name_lengths or [0]) + 2
                          arg_lengths_index = 0

                        if arg_lengths_index < len(arg_name_lengths):

                          assert arg_name_lengths[arg_lengths_index] < max_name_length

                          padded_spaces = ' ' * (
                            max_name_length - arg_name_lengths[arg_lengths_index] - 1)
                          arg_lengths_index += 1

                          assign_content = '{}{}'.format(padded_spaces, token.value.strip())
                          existing_whitespace_prefix = \
                                token.formatted_whitespace_prefix.lstrip('\n')

                          if assign_content.startswith(existing_whitespace_prefix):
                            assign_content = assign_content[len(existing_whitespace_prefix):]

                          token.value = assign_content

        final_lines_index += 1
        process_content = True
        break

    if not process_content:
      final_lines_index += 1


def _AlignDictColon(final_lines):
  """Align colons in a dict to the same column"""
  """NOTE One (nested) dict/list is one logical line!"""
  final_lines_index = 0
  while final_lines_index < len(final_lines):
    line = final_lines[final_lines_index]
    if line.disable:
      final_lines_index += 1
      continue

    assert line.tokens
    process_content = False

    for tok in line.tokens:
      # make sure each dict entry on separate lines and
      # the dict has more than one entry
      if (style.Get('EACH_DICT_ENTRY_ON_SEPARATE_LINE') and
          tok.is_dict_key and tok.formatted_whitespace_prefix.startswith('\n') and
            not tok.is_comment):

            this_line = line

            line_tokens = this_line.tokens
            for open_index in range(len(line_tokens)):
              line_tok = line_tokens[open_index]

              # check each time if the detected dict is the dict we aim for
              if line_tok.value == '{':
                index = open_index
                # skip the comments in the beginning
                index += 1
                line_tok = line_tokens[index]
                while not line_tok.is_dict_key and index < len(line_tokens)-1:
                  index += 1
                  line_tok = line_tokens[index]
                # in case empty dict, check if dict key again
                if line_tok.is_dict_key and line_tok.formatted_whitespace_prefix.startswith('\n'):
                  closing = False # the closing bracket in dict '}'.
                  keys_content = ''
                  all_dict_keys_lengths = []
                  dict_keys_lengths = []
                  index = open_index

                  # record the column number of the first key
                  first_key_column = len(line_tok.formatted_whitespace_prefix.lstrip('\n'))
                  key_column = first_key_column

                  # while not closing:
                  while not closing:
                    prefix = line_tok.formatted_whitespace_prefix
                    newline_index = prefix.rfind('\n')
                    if newline_index != -1:
                      # if comments inbetween, save, reset and continue to caluclate new alignment
                      if (style.Get('NEW_ALIGNMENT_AFTER_COMMENTLINE')
                        and dict_keys_lengths and line_tok.is_comment):
                        all_dict_keys_lengths.append(dict_keys_lengths)
                        dict_keys_lengths =[]
                        index += 1
                        line_tok = line_tokens[index]
                        continue
                      if line_tok.is_dict_key:
                        keys_content = ''
                        prefix = prefix[newline_index + 1:]
                        key_column = len(prefix)

                    if line_tok.is_dict_colon and key_column == first_key_column:
                      dict_keys_lengths.append(len(keys_content))
                    elif line_tok.is_dict_key and key_column == first_key_column:
                      keys_content += '{}{}'.format(prefix, line_tok.value)

                    index += 1
                    if index < len(line_tokens):
                      line_tok = line_tokens[index]

                    # if there is new objects(list/tuple/dict) with its entries on newlines,
                    # or a function call with any of its arguments on newlines,
                    # save, reset and continue to calulate new alignment
                    if (line_tok.value in ['(', '[', '{']
                      and line_tok.next_token.formatted_whitespace_prefix.startswith('\n')):
                      if dict_keys_lengths:
                        all_dict_keys_lengths.append(dict_keys_lengths)
                      dict_keys_lengths = []
                      index += 1
                      line_tok = line_tokens[index]
                      continue
                    # the matching closing bracket is either same indented or dedented
                    # accordingly to previous level's indentation
                    # the first found, immediately break the while loop
                    if line_tok.value == '}':
                      if line_tok.formatted_whitespace_prefix.startswith('\n'):
                        close_column = len(line_tok.formatted_whitespace_prefix.lstrip('\n'))
                      else: close_column = line_tok.column
                      if close_column < first_key_column:
                        if dict_keys_lengths:
                          all_dict_keys_lengths.append(dict_keys_lengths)
                        closing = True

                  # update the alignment once one dict is processed
                  if all_dict_keys_lengths:
                    max_keys_length = 0
                    all_dict_keys_lengths_index = 0
                    dict_keys_lengths = all_dict_keys_lengths[all_dict_keys_lengths_index]
                    max_keys_length = max(dict_keys_lengths or [0]) + 2
                    keys_lengths_index = 0
                    for token in line_tokens[open_index+1:index]:
                      if token.is_dict_colon:
                        # check if the key has multiple tokens and
                        # get the first key token in this key
                        key_token = token.previous_token
                        while key_token.previous_token.is_dict_key:
                          key_token = key_token.previous_token
                        key_column = len(key_token.formatted_whitespace_prefix.lstrip('\n'))

                        if key_column == first_key_column:

                          if keys_lengths_index == len(dict_keys_lengths):
                            all_dict_keys_lengths_index += 1
                            dict_keys_lengths = all_dict_keys_lengths[all_dict_keys_lengths_index]
                            max_keys_length = max(dict_keys_lengths or [0]) + 2
                            keys_lengths_index = 0

                          if keys_lengths_index < len(dict_keys_lengths):
                            assert dict_keys_lengths[keys_lengths_index] < max_keys_length

                            padded_spaces = ' ' * (
                              max_keys_length - dict_keys_lengths[keys_lengths_index] - 1)
                            keys_lengths_index += 1

                            colon_content = '{}{}'.format(padded_spaces, token.value.strip())
                            existing_whitespace_prefix = \
                                  token.formatted_whitespace_prefix.lstrip('\n')

                            if colon_content.startswith(existing_whitespace_prefix):
                              colon_content = colon_content[len(existing_whitespace_prefix):]

                            token.value = colon_content

            final_lines_index += 1

            process_content = True
            break

    if not process_content:
      final_lines_index += 1

########################################################################



=======
>>>>>>> 8eca6817
def _FormatFinalLines(final_lines, verify):
  """Compose the final output from the finalized lines."""
  formatted_code = []
  for line in final_lines:
    formatted_line = []
    for tok in line.tokens:
      if not tok.is_pseudo:
        formatted_line.append(tok.formatted_whitespace_prefix)
        formatted_line.append(tok.value)
      elif (not tok.next_token.whitespace_prefix.startswith('\n') and
            not tok.next_token.whitespace_prefix.startswith(' ')):
        if (tok.previous_token.value == ':' or
            tok.next_token.value not in ',}])'):
          formatted_line.append(' ')

    formatted_code.append(''.join(formatted_line))
    if verify:
      verifier.VerifyCode(formatted_code[-1])

  return ''.join(formatted_code) + '\n'


class _StateNode(object):
  """An edge in the solution space from 'previous.state' to 'state'.

  Attributes:
    state: (format_decision_state.FormatDecisionState) The format decision state
      for this node.
    newline: If True, then on the edge from 'previous.state' to 'state' a
      newline is inserted.
    previous: (_StateNode) The previous state node in the graph.
  """

  # TODO(morbo): Add a '__cmp__' method.

  def __init__(self, state, newline, previous):
    self.state = state.Clone()
    self.newline = newline
    self.previous = previous

  def __repr__(self):  # pragma: no cover
    return 'StateNode(state=[\n{0}\n], newline={1})'.format(
        self.state, self.newline)


# A tuple of (penalty, count) that is used to prioritize the BFS. In case of
# equal penalties, we prefer states that were inserted first. During state
# generation, we make sure that we insert states first that break the line as
# late as possible.
_OrderedPenalty = collections.namedtuple('OrderedPenalty', ['penalty', 'count'])

# An item in the prioritized BFS search queue. The 'StateNode's 'state' has
# the given '_OrderedPenalty'.
_QueueItem = collections.namedtuple('QueueItem',
                                    ['ordered_penalty', 'state_node'])


def _AnalyzeSolutionSpace(initial_state):
  """Analyze the entire solution space starting from initial_state.

  This implements a variant of Dijkstra's algorithm on the graph that spans
  the solution space (LineStates are the nodes). The algorithm tries to find
  the shortest path (the one with the lowest penalty) from 'initial_state' to
  the state where all tokens are placed.

  Arguments:
    initial_state: (format_decision_state.FormatDecisionState) The initial state
      to start the search from.

  Returns:
    True if a formatting solution was found. False otherwise.
  """
  count = 0
  seen = set()
  p_queue = []

  # Insert start element.
  node = _StateNode(initial_state, False, None)
  heapq.heappush(p_queue, _QueueItem(_OrderedPenalty(0, count), node))

  count += 1
  while p_queue:
    item = p_queue[0]
    penalty = item.ordered_penalty.penalty
    node = item.state_node
    if not node.state.next_token:
      break
    heapq.heappop(p_queue)

    if count > 10000:
      node.state.ignore_stack_for_comparison = True

    # Unconditionally add the state and check if it was present to avoid having
    # to hash it twice in the common case (state hashing is expensive).
    before_seen_count = len(seen)
    seen.add(node.state)
    # If seen didn't change size, the state was already present.
    if before_seen_count == len(seen):
      continue

    # FIXME(morbo): Add a 'decision' element?

    count = _AddNextStateToQueue(penalty, node, False, count, p_queue)
    count = _AddNextStateToQueue(penalty, node, True, count, p_queue)

  if not p_queue:
    # We weren't able to find a solution. Do nothing.
    return False

  _ReconstructPath(initial_state, heapq.heappop(p_queue).state_node)
  return True


def _AddNextStateToQueue(penalty, previous_node, newline, count, p_queue):
  """Add the following state to the analysis queue.

  Assume the current state is 'previous_node' and has been reached with a
  penalty of 'penalty'. Insert a line break if 'newline' is True.

  Arguments:
    penalty: (int) The penalty associated with the path up to this point.
    previous_node: (_StateNode) The last _StateNode inserted into the priority
      queue.
    newline: (bool) Add a newline if True.
    count: (int) The number of elements in the queue.
    p_queue: (heapq) The priority queue representing the solution space.

  Returns:
    The updated number of elements in the queue.
  """
  must_split = previous_node.state.MustSplit()
  if newline and not previous_node.state.CanSplit(must_split):
    # Don't add a newline if the token cannot be split.
    return count
  if not newline and must_split:
    # Don't add a token we must split but where we aren't splitting.
    return count

  node = _StateNode(previous_node.state, newline, previous_node)
  penalty += node.state.AddTokenToState(
      newline=newline, dry_run=True, must_split=must_split)
  heapq.heappush(p_queue, _QueueItem(_OrderedPenalty(penalty, count), node))
  return count + 1


def _ReconstructPath(initial_state, current):
  """Reconstruct the path through the queue with lowest penalty.

  Arguments:
    initial_state: (format_decision_state.FormatDecisionState) The initial state
      to start the search from.
    current: (_StateNode) The node in the decision graph that is the end point
      of the path with the least penalty.
  """
  path = collections.deque()

  while current.previous:
    path.appendleft(current)
    current = current.previous

  for node in path:
    initial_state.AddTokenToState(newline=node.newline, dry_run=False)


NESTED_DEPTH = []


def _FormatFirstToken(first_token, indent_depth, prev_line, final_lines):
  """Format the first token in the logical line.

  Add a newline and the required indent before the first token of the logical
  line.

  Arguments:
    first_token: (format_token.FormatToken) The first token in the logical line.
    indent_depth: (int) The line's indentation depth.
    prev_line: (list of logical_line.LogicalLine) The logical line previous to
      this line.
    final_lines: (list of logical_line.LogicalLine) The logical lines that have
      already been processed.
  """
  global NESTED_DEPTH
  while NESTED_DEPTH and NESTED_DEPTH[-1] > indent_depth:
    NESTED_DEPTH.pop()

  first_nested = False
  if _IsClassOrDef(first_token):
    if not NESTED_DEPTH:
      NESTED_DEPTH = [indent_depth]
    elif NESTED_DEPTH[-1] < indent_depth:
      first_nested = True
      NESTED_DEPTH.append(indent_depth)

  first_token.AddWhitespacePrefix(
      _CalculateNumberOfNewlines(first_token, indent_depth, prev_line,
                                 final_lines, first_nested),
      indent_level=indent_depth)


NO_BLANK_LINES = 1
ONE_BLANK_LINE = 2
TWO_BLANK_LINES = 3


def _IsClassOrDef(tok):
  if tok.value in {'class', 'def', '@'}:
    return True
  return (tok.next_token and tok.value == 'async' and
          tok.next_token.value == 'def')


def _CalculateNumberOfNewlines(first_token, indent_depth, prev_line,
                               final_lines, first_nested):
  """Calculate the number of newlines we need to add.

  Arguments:
    first_token: (format_token.FormatToken) The first token in the logical
      line.
    indent_depth: (int) The line's indentation depth.
    prev_line: (list of logical_line.LogicalLine) The logical line previous to
      this line.
    final_lines: (list of logical_line.LogicalLine) The logical lines that have
      already been processed.
    first_nested: (boolean) Whether this is the first nested class or function.

  Returns:
    The number of newlines needed before the first token.
  """
  # TODO(morbo): Special handling for imports.
  # TODO(morbo): Create a knob that can tune these.
  if prev_line is None:
    # The first line in the file. Don't add blank lines.
    # FIXME(morbo): Is this correct?
    if first_token.newlines is not None:
      first_token.newlines = None
    return 0

  if first_token.is_docstring:
    if (prev_line.first.value == 'class' and
        style.Get('BLANK_LINE_BEFORE_CLASS_DOCSTRING')):
      # Enforce a blank line before a class's docstring.
      return ONE_BLANK_LINE
    elif (prev_line.first.value.startswith('#') and
          style.Get('BLANK_LINE_BEFORE_MODULE_DOCSTRING')):
      # Enforce a blank line before a module's docstring.
      return ONE_BLANK_LINE
    # The docstring shouldn't have a newline before it.
    return NO_BLANK_LINES

  if first_token.is_name and not indent_depth:
    if prev_line.first.value in {'from', 'import'}:
      # Support custom number of blank lines between top-level imports and
      # variable definitions.
      return 1 + style.Get(
          'BLANK_LINES_BETWEEN_TOP_LEVEL_IMPORTS_AND_VARIABLES')

  prev_last_token = prev_line.last
  if prev_last_token.is_docstring:
    if (not indent_depth and first_token.value in {'class', 'def', 'async'}):
      # Separate a class or function from the module-level docstring with
      # appropriate number of blank lines.
      return 1 + style.Get('BLANK_LINES_AROUND_TOP_LEVEL_DEFINITION')
    if (first_nested and
        not style.Get('BLANK_LINE_BEFORE_NESTED_CLASS_OR_DEF') and
        _IsClassOrDef(first_token)):
      first_token.newlines = None
      return NO_BLANK_LINES
    if _NoBlankLinesBeforeCurrentToken(prev_last_token.value, first_token,
                                       prev_last_token):
      return NO_BLANK_LINES
    else:
      return ONE_BLANK_LINE

  if _IsClassOrDef(first_token):
    # TODO(morbo): This can go once the blank line calculator is more
    # sophisticated.
    if not indent_depth:
      # This is a top-level class or function.
      is_inline_comment = prev_last_token.whitespace_prefix.count('\n') == 0
      if (not prev_line.disable and prev_last_token.is_comment and
          not is_inline_comment):
        # This token follows a non-inline comment.
        if _NoBlankLinesBeforeCurrentToken(prev_last_token.value, first_token,
                                           prev_last_token):
          # Assume that the comment is "attached" to the current line.
          # Therefore, we want two blank lines before the comment.
          index = len(final_lines) - 1
          while index > 0:
            if not final_lines[index - 1].is_comment:
              break
            index -= 1
          if final_lines[index - 1].first.value == '@':
            final_lines[index].first.AdjustNewlinesBefore(NO_BLANK_LINES)
          else:
            prev_last_token.AdjustNewlinesBefore(
                1 + style.Get('BLANK_LINES_AROUND_TOP_LEVEL_DEFINITION'))
          if first_token.newlines is not None:
            first_token.newlines = None
          return NO_BLANK_LINES
    elif _IsClassOrDef(prev_line.first):
      if first_nested and not style.Get(
          'BLANK_LINE_BEFORE_NESTED_CLASS_OR_DEF'):
        first_token.newlines = None
        return NO_BLANK_LINES

  # Calculate how many newlines were between the original lines. We want to
  # retain that formatting if it doesn't violate one of the style guide rules.
  if first_token.is_comment:
    first_token_lineno = first_token.lineno - first_token.value.count('\n')
  else:
    first_token_lineno = first_token.lineno

  prev_last_token_lineno = prev_last_token.lineno
  if prev_last_token.is_multiline_string:
    prev_last_token_lineno += prev_last_token.value.count('\n')

  if first_token_lineno - prev_last_token_lineno > 1:
    return ONE_BLANK_LINE

  return NO_BLANK_LINES


def _SingleOrMergedLines(lines):
  """Generate the lines we want to format.

  Arguments:
    lines: (list of logical_line.LogicalLine) Lines we want to format.

  Yields:
    Either a single line, if the current line cannot be merged with the
    succeeding line, or the next two lines merged into one line.
  """
  index = 0
  last_was_merged = False
  while index < len(lines):
    if lines[index].disable:
      line = lines[index]
      index += 1
      while index < len(lines):
        column = line.last.column + 2
        if lines[index].lineno != line.lineno:
          break
        if line.last.value != ':':
          leaf = pytree.Leaf(
              type=token.SEMI, value=';', context=('', (line.lineno, column)))
          line.AppendToken(
              format_token.FormatToken(leaf, pytree_utils.NodeName(leaf)))
        for tok in lines[index].tokens:
          line.AppendToken(tok)
        index += 1
      yield line
    elif line_joiner.CanMergeMultipleLines(lines[index:], last_was_merged):
      # TODO(morbo): This splice is potentially very slow. Come up with a more
      # performance-friendly way of determining if two lines can be merged.
      next_line = lines[index + 1]
      for tok in next_line.tokens:
        lines[index].AppendToken(tok)
      if (len(next_line.tokens) == 1 and next_line.first.is_multiline_string):
        # This may be a multiline shebang. In that case, we want to retain the
        # formatting. Otherwise, it could mess up the shell script's syntax.
        lines[index].disable = True
      yield lines[index]
      index += 2
      last_was_merged = True
    else:
      yield lines[index]
      index += 1
      last_was_merged = False


def _NoBlankLinesBeforeCurrentToken(text, cur_token, prev_token):
  """Determine if there are no blank lines before the current token.

  The previous token is a docstring or comment. The prev_token_lineno is the
  start of the text of that token. Counting the number of newlines in its text
  gives us the extent and thus where the line number of the end of the
  docstring or comment. After that, we just compare it to the current token's
  line number to see if there are blank lines between them.

  Arguments:
    text: (unicode) The text of the docstring or comment before the current
      token.
    cur_token: (format_token.FormatToken) The current token in the logical line.
    prev_token: (format_token.FormatToken) The previous token in the logical
      line.

  Returns:
    True if there is no blank line before the current token.
  """
  cur_token_lineno = cur_token.lineno
  if cur_token.is_comment:
    cur_token_lineno -= cur_token.value.count('\n')
  num_newlines = text.count('\n') if not prev_token.is_comment else 0
  return prev_token.lineno + num_newlines == cur_token_lineno - 1<|MERGE_RESOLUTION|>--- conflicted
+++ resolved
@@ -287,7 +287,7 @@
     for tok in line.tokens:
       if (tok.is_comment and isinstance(tok.spaces_required_before, list) and
           tok.value.startswith('#')):
-        # All trailing comments 
+        # All trailing comments
         # NOTE not including comments that appear on a line by themselves
         # in this block should be indented at the same level. The block is
         # terminated by an empty line or EOF. Enumerate through each line in
@@ -334,7 +334,7 @@
               because we don't want comments on newlines align with comments inline
             '''
             if style.Get('ALIGN_NEWLINE_COMMENTS_WITH_INLINE_COMMENTS'):
-              if line_tok.is_comment: 
+              if line_tok.is_comment:
                 pc_line_lengths.append(len(line_content))
               else:
                 line_content += '{}{}'.format(whitespace_prefix, line_tok.value)
@@ -381,13 +381,13 @@
               whitespace = ' ' * (
                   aligned_col - pc_line_lengths[pc_line_length_index] - 1)
               pc_line_length_index += 1
-              
+
               ''' this is added by Xiao because we don't want comments on newlines
                   to align with comments inline
               '''
               if not style.Get('ALIGN_NEWLINE_COMMENTS_WITH_INLINE_COMMENTS'):
                 line_content = '{}{}'.format(whitespace, line_tok.value.strip())
-              else:                  
+              else:
                 line_content = []
 
                 for comment_line_index, comment_line in enumerate(
@@ -399,7 +399,7 @@
                     whitespace = ' ' * (aligned_col - 1)
 
                 line_content = '\n'.join(line_content)
-              
+
               # Account for initial whitespace already slated for the
               # beginning of the line.
               existing_whitespace_prefix = \
@@ -422,7 +422,6 @@
 
 
 
-<<<<<<< HEAD
 #########################################################################
 
 """ XIAO'S IMPLEMENTATION  """
@@ -871,8 +870,6 @@
 
 
 
-=======
->>>>>>> 8eca6817
 def _FormatFinalLines(final_lines, verify):
   """Compose the final output from the finalized lines."""
   formatted_code = []
