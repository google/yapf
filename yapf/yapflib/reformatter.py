--- conflicted
+++ resolved
@@ -324,10 +324,11 @@
           contain_object = False
           for line_tok in this_line.tokens:
 
-            #NOTE added by Xiao
+            #NOTE-------------- added by Xiao----------------------------
             if (line_tok.value in [')', ']','}']
               and line_tok.formatted_whitespace_prefix.startswith('\n')):
               contain_object = True
+            #------------------------------------------------------------
 
             whitespace_prefix = line_tok.formatted_whitespace_prefix
 
@@ -338,9 +339,6 @@
 
               whitespace_prefix = whitespace_prefix[newline_index + 1:]
 
-            '''The part is added by Xiao on the top of original yapf code
-              because we don't want comments on newlines align with comments inline
-            '''
             # if comment starts with '\n', it will save length 0
             if line_tok.is_comment:
               pc_line_lengths.append(len(line_content))
@@ -352,12 +350,12 @@
 
           all_pc_line_lengths.append(pc_line_lengths)
 
-          #NOTE added by Xiao
+          #NOTE---------------------added by Xiao-----------------
           # if it's a logical line with object(dict/list/tuple)
           # that have its items in separate lines
           if contain_object:
             break
-
+          #-------------------------------------------------------
         # Calculate the aligned column value
         max_line_length += 2
 
@@ -389,7 +387,7 @@
               whitespace = ' ' * (
                   aligned_col - pc_line_lengths[pc_line_length_index] - 1)
 
-
+              #NOTE--------------------------------------------------------------#
               ''' this is added by Xiao because we don't want comments on newlines
                   to align with comments inline
               '''
@@ -411,7 +409,7 @@
                     whitespace = ' ' * (aligned_col - 1)
 
                 line_content = '\n'.join(line_content)
-
+              #----------------------------------------------------------------#
               # after process, go to next pre comment tokens length
               pc_line_length_index += 1
 
@@ -568,15 +566,11 @@
                   existing_whitespace_prefix = \
                       line_tok.formatted_whitespace_prefix.lstrip('\n')
 
-<<<<<<< HEAD
-                  if assign_content.startswith(existing_whitespace_prefix):
-=======
                   # in case the existing spaces are larger than padded spaces
                   if (len(whitespace) == 1 or len(whitespace) > 1 and
                     len(existing_whitespace_prefix)>len(whitespace)):
                     line_tok.whitespace_prefix = ''
                   elif assign_content.startswith(existing_whitespace_prefix):
->>>>>>> ed4434cb
                       assign_content = assign_content[len(existing_whitespace_prefix):]
 
                   # update the assignment operator value
@@ -837,11 +831,7 @@
                     # if there is new objects(list/tuple/dict) with its entries on newlines,
                     # or a function call with any of its arguments on newlines,
                     # save, reset and continue to calulate new alignment
-<<<<<<< HEAD
-                    if (line_tok.value in ['(', '[', '{'] and not line_tok.is_pseudo
-=======
                     if (line_tok.value in ['(', '[', '{'] and not line_tok.is_pseudo and line_tok.next_token
->>>>>>> ed4434cb
                       and line_tok.next_token.formatted_whitespace_prefix.startswith('\n')):
                       if dict_keys_lengths:
                         all_dict_keys_lengths.append(dict_keys_lengths)
@@ -892,10 +882,6 @@
                               max_keys_length - dict_keys_lengths[keys_lengths_index] - 2)
                             keys_lengths_index += 1
                             #TODO if the existing whitespaces are larger than padded spaces
-<<<<<<< HEAD
-                            colon_content = '{}{}'.format(padded_spaces, token.value.strip())
-=======
->>>>>>> ed4434cb
                             existing_whitespace_prefix = \
                                   token.formatted_whitespace_prefix.lstrip('\n')
                             colon_content = '{}{}'.format(padded_spaces, token.value.strip())
