# Copyright 2015 Google Inc. All Rights Reserved.
#
# Licensed under the Apache License, Version 2.0 (the "License");
# you may not use this file except in compliance with the License.
# You may obtain a copy of the License at
#
#     http://www.apache.org/licenses/LICENSE-2.0
#
# Unless required by applicable law or agreed to in writing, software
# distributed under the License is distributed on an "AS IS" BASIS,
# WITHOUT WARRANTIES OR CONDITIONS OF ANY KIND, either express or implied.
# See the License for the specific language governing permissions and
# limitations under the License.
"""YAPF.

YAPF uses the algorithm in clang-format to figure out the "best" formatting for
Python code. It looks at the program as a series of "unwrappable lines" ---
i.e., lines which, if there were no column limit, we would place all tokens on
that line. It then uses a priority queue to figure out what the best formatting
is --- i.e., the formatting with the least penalty.

It differs from tools like autopep8 and pep8ify in that it doesn't just look for
violations of the style guide, but looks at the module as a whole, making
formatting decisions based on what's the best format for each line.

If no filenames are specified, YAPF reads the code from stdin.
"""
from __future__ import print_function

import argparse
import logging
import os
import sys

<<<<<<< HEAD
from ./yapflib import errors
from ./yapflib import file_resources
from ./yapflib import py3compat
from ./yapflib import style
from ./yapflib import yapf_api
=======
from yapflib import errors
from yapflib import file_resources
from yapflib import py3compat
from yapflib import style
from yapflib import yapf_api
>>>>>>> 457d29eb

__version__ = '0.21.0'


def main(argv):
  """Main program.

  Arguments:
    argv: command-line arguments, such as sys.argv (including the program name
      in argv[0]).

  Returns:
    0 if there were no changes, non-zero otherwise.

  Raises:
    YapfError: if none of the supplied files were Python files.
  """
  parser = argparse.ArgumentParser(description='Formatter for Python code.')
  parser.add_argument(
      '-v',
      '--version',
      action='store_true',
      help='show version number and exit')

  diff_inplace_group = parser.add_mutually_exclusive_group()
  diff_inplace_group.add_argument(
      '-d',
      '--diff',
      action='store_true',
      help='print the diff for the fixed source')
  diff_inplace_group.add_argument(
      '-i',
      '--in-place',
      action='store_true',
      help='make changes to files in place')

  lines_recursive_group = parser.add_mutually_exclusive_group()
  lines_recursive_group.add_argument(
      '-r',
      '--recursive',
      action='store_true',
      help='run recursively over directories')
  lines_recursive_group.add_argument(
      '-l',
      '--lines',
      metavar='START-END',
      action='append',
      default=None,
      help='range of lines to reformat, one-based')

  parser.add_argument(
      '-e',
      '--exclude',
      metavar='PATTERN',
      action='append',
      default=None,
      help='patterns for files to exclude from formatting')
  parser.add_argument(
      '--style',
      action='store',
      help=('specify formatting style: either a style name (for example "pep8" '
            'or "google"), or the name of a file with style settings. The '
            'default is pep8 unless a %s or %s file located in the same '
            'directory as the source or one of its parent directories '
            '(for stdin, the current directory is used).' %
            (style.LOCAL_STYLE, style.SETUP_CONFIG)))
  parser.add_argument(
      '--style-help',
      action='store_true',
      help=('show style settings and exit; this output can be '
            'saved to .style.yapf to make your settings '
            'permanent'))
  parser.add_argument(
      '--no-local-style',
      action='store_true',
      help="don't search for local style definition")
  parser.add_argument('--verify', action='store_true', help=argparse.SUPPRESS)
  parser.add_argument(
      '-p',
      '--parallel',
      action='store_true',
      help=('Run yapf in parallel when formatting multiple files. Requires '
            'concurrent.futures in Python 2.X'))
  parser.add_argument(
      '-vv',
      '--verbose',
      action='store_true',
      help='Print out file names while processing')

  parser.add_argument('files', nargs='*')
  args = parser.parse_args(argv[1:])

  if args.version:
    print('yapf {}'.format(__version__))
    return 0

  style_config = args.style

  if args.style_help:
    if style_config is None and not args.no_local_style:
      style_config = file_resources.GetDefaultStyleForDir(os.getcwd())
    style.SetGlobalStyle(style.CreateStyleFromConfig(style_config))
    print('[style]')
    for option, docstring in sorted(style.Help().items()):
      for line in docstring.splitlines():
        print('#', line and ' ' or '', line, sep='')
      print(option.lower(), '=', style.Get(option), sep='')
      print()
    return 0

  if args.lines and len(args.files) > 1:
    parser.error('cannot use -l/--lines with more than one file')

  lines = _GetLines(args.lines) if args.lines is not None else None
  if not args.files:
    # No arguments specified. Read code from stdin.
    if args.in_place or args.diff:
      parser.error('cannot use --in-place or --diff flags when reading '
                   'from stdin')

    original_source = []
    while True:
      if sys.stdin.closed:
        break
      try:
        # Use 'raw_input' instead of 'sys.stdin.read', because otherwise the
        # user will need to hit 'Ctrl-D' more than once if they're inputting
        # the program by hand. 'raw_input' throws an EOFError exception if
        # 'Ctrl-D' is pressed, which makes it easy to bail out of this loop.
        original_source.append(py3compat.raw_input())
      except EOFError:
        break

    if style_config is None and not args.no_local_style:
      style_config = file_resources.GetDefaultStyleForDir(os.getcwd())

    source = [line.rstrip() for line in original_source]
    reformatted_source, _ = yapf_api.FormatCode(
        py3compat.unicode('\n'.join(source) + '\n'),
        filename='<stdin>',
        style_config=style_config,
        lines=lines,
        verify=args.verify)
    file_resources.WriteReformattedCode('<stdout>', reformatted_source)
    return 0

  files = file_resources.GetCommandLineFiles(args.files, args.recursive,
                                             args.exclude)
  if not files:
    raise errors.YapfError('Input filenames did not match any python files')

  changed = FormatFiles(
      files,
      lines,
      style_config=args.style,
      no_local_style=args.no_local_style,
      in_place=args.in_place,
      print_diff=args.diff,
      verify=args.verify,
      parallel=args.parallel,
      verbose=args.verbose)
  return 1 if changed and args.diff else 0


def FormatFiles(filenames,
                lines,
                style_config=None,
                no_local_style=False,
                in_place=False,
                print_diff=False,
                verify=False,
                parallel=False,
                verbose=False):
  """Format a list of files.

  Arguments:
    filenames: (list of unicode) A list of files to reformat.
    lines: (list of tuples of integers) A list of tuples of lines, [start, end],
      that we want to format. The lines are 1-based indexed. This argument
      overrides the 'args.lines'. It can be used by third-party code (e.g.,
      IDEs) when reformatting a snippet of code.
    style_config: (string) Style name or file path.
    no_local_style: (string) If style_config is None don't search for
      directory-local style configuration.
    in_place: (bool) Modify the files in place.
    print_diff: (bool) Instead of returning the reformatted source, return a
      diff that turns the formatted source into reformatter source.
    verify: (bool) True if reformatted code should be verified for syntax.
    parallel: (bool) True if should format multiple files in parallel.
    verbose: (bool) True if should print out filenames while processing.

  Returns:
    True if the source code changed in any of the files being formatted.
  """
  changed = False
  if parallel:
    import multiprocessing  # pylint: disable=g-import-not-at-top
    import concurrent.futures  # pylint: disable=g-import-not-at-top
    workers = min(multiprocessing.cpu_count(), len(filenames))
    with concurrent.futures.ProcessPoolExecutor(workers) as executor:
      future_formats = [
          executor.submit(_FormatFile, filename, lines, style_config,
                          no_local_style, in_place, print_diff, verify, verbose)
          for filename in filenames
      ]
      for future in concurrent.futures.as_completed(future_formats):
        changed |= future.result()
  else:
    for filename in filenames:
      changed |= _FormatFile(filename, lines, style_config, no_local_style,
                             in_place, print_diff, verify, verbose)
  return changed


def _FormatFile(filename,
                lines,
                style_config=None,
                no_local_style=False,
                in_place=False,
                print_diff=False,
                verify=False,
                verbose=False):
  if verbose:
    print('Reformatting %s' % filename)
  if style_config is None and not no_local_style:
    style_config = file_resources.GetDefaultStyleForDir(
        os.path.dirname(filename))
  try:
    reformatted_code, encoding, has_change = yapf_api.FormatFile(
        filename,
        in_place=in_place,
        style_config=style_config,
        lines=lines,
        print_diff=print_diff,
        verify=verify,
        logger=logging.warning)
    if not in_place and reformatted_code:
      file_resources.WriteReformattedCode(filename, reformatted_code, encoding,
                                          in_place)
    return has_change
  except SyntaxError as e:
    e.filename = filename
    raise


def _GetLines(line_strings):
  """Parses the start and end lines from a line string like 'start-end'.

  Arguments:
    line_strings: (array of string) A list of strings representing a line
      range like 'start-end'.

  Returns:
    A list of tuples of the start and end line numbers.

  Raises:
    ValueError: If the line string failed to parse or was an invalid line range.
  """
  lines = []
  for line_string in line_strings:
    # The 'list' here is needed by Python 3.
    line = list(map(int, line_string.split('-', 1)))
    if line[0] < 1:
      raise errors.YapfError('invalid start of line range: %r' % line)
    if line[0] > line[1]:
      raise errors.YapfError('end comes before start in line range: %r', line)
    lines.append(tuple(line))
  return lines


def run_main():  # pylint: disable=invalid-name
  try:
    sys.exit(main(sys.argv))
  except errors.YapfError as e:
    sys.stderr.write('yapf: ' + str(e) + '\n')
    sys.exit(1)


if __name__ == '__main__':
  run_main()<|MERGE_RESOLUTION|>--- conflicted
+++ resolved
@@ -32,19 +32,11 @@
 import os
 import sys
 
-<<<<<<< HEAD
-from ./yapflib import errors
-from ./yapflib import file_resources
-from ./yapflib import py3compat
-from ./yapflib import style
-from ./yapflib import yapf_api
-=======
 from yapflib import errors
 from yapflib import file_resources
 from yapflib import py3compat
 from yapflib import style
 from yapflib import yapf_api
->>>>>>> 457d29eb
 
 __version__ = '0.21.0'
 
